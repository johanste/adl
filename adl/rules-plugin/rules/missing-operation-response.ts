import { isReference, Rule } from '@azure-tools/adl.core';

export default <Rule>{
  activation: 'edit',
  meta: {
    id: 'missing-operation-response',
    severity: 'error',
    description: 'Every operation should have at least one response specified.',
    documentationUrl: 'PLACEHOLDER',
    category: 'SDK Error'
  },
  onOperation: (model, operation) => {
    let responses = operation.responseCollection;

    if (!responses) {
      return {
<<<<<<< HEAD
        message: `The operation '${operation.name}' doesn't specify any repsonse. Please consider adding one.`
=======
        message: `The operation: ${operation.name} doesn't specify any response. Please consider adding one.`
>>>>>>> 50e06425
      };
    }
    responses = isReference(responses) ? responses.target : responses;
    if (responses.responses.length === 0) {
      return {
<<<<<<< HEAD
        message: `The operation '${operation.name}' doesn't specify any repsonse. Please consider adding one.`
=======
        message: `The operation: ${operation.name} doesn't specify any response. Please consider adding one.`
>>>>>>> 50e06425
      };
    }

    return;
  }
};<|MERGE_RESOLUTION|>--- conflicted
+++ resolved
@@ -14,21 +14,13 @@
 
     if (!responses) {
       return {
-<<<<<<< HEAD
         message: `The operation '${operation.name}' doesn't specify any repsonse. Please consider adding one.`
-=======
-        message: `The operation: ${operation.name} doesn't specify any response. Please consider adding one.`
->>>>>>> 50e06425
       };
     }
     responses = isReference(responses) ? responses.target : responses;
     if (responses.responses.length === 0) {
       return {
-<<<<<<< HEAD
         message: `The operation '${operation.name}' doesn't specify any repsonse. Please consider adding one.`
-=======
-        message: `The operation: ${operation.name} doesn't specify any response. Please consider adding one.`
->>>>>>> 50e06425
       };
     }
 
