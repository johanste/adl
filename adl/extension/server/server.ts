/* --------------------------------------------------------------------------------------------
 * Copyright (c) Microsoft Corporation. All rights reserved.
 * Licensed under the MIT License. See License.txt in the project root for license information.
 * ------------------------------------------------------------------------------------------ */
<<<<<<< HEAD
import { ApiModel } from '@azure-tools/adl.core';
=======

// using static-link'd dependencies: 
let usingStaticLoader = false;

if (process.env['no-static-loader'] === undefined && require('fs').existsSync(`${__dirname}/../../dist/static-loader.js`)) {
  usingStaticLoader = true;
  require(`${__dirname}/../../dist/static-loader.js`).load(`${__dirname}/../../dist/static_modules.fs`);
}
>>>>>>> b8c9b01b
import { CompletionItem, CompletionItemKind, createConnection, Diagnostic, DiagnosticSeverity, DidChangeConfigurationNotification, InitializeParams, InitializeResult, ProposedFeatures, TextDocumentPositionParams, TextDocuments, TextDocumentSyncKind } from 'vscode-languageserver';
import { TextDocument } from 'vscode-languageserver-textdocument';
import { ServerFileSystem } from './file-system';

// Create a connection for the server. The connection uses Node's IPC as a transport.
// Also include all preview / proposed LSP features.
const connection = createConnection(ProposedFeatures.all);

connection.console.info(`ADL Language Server started. [static-loader: ${usingStaticLoader}]`);

// Create a simple text document manager. The text document manager
// supports full document sync only
const documents: TextDocuments<TextDocument> = new TextDocuments(TextDocument);

let hasConfigurationCapability = false;
let hasWorkspaceFolderCapability = false;
let hasDiagnosticRelatedInformationCapability = false;
let apiModel: ApiModel;

// HANDLE INITIALIZE EVENT
connection.onInitialize((params: InitializeParams) => {
  const capabilities = params.capabilities;

  // Does the client support the `workspace/configuration` request?
  // If not, we will fall back using global settings
  hasConfigurationCapability = !!(
    capabilities.workspace && !!capabilities.workspace.configuration
  );
  hasWorkspaceFolderCapability = !!(
    capabilities.workspace && !!capabilities.workspace.workspaceFolders
  );
  hasDiagnosticRelatedInformationCapability = !!(
    capabilities.textDocument &&
    capabilities.textDocument.publishDiagnostics &&
    capabilities.textDocument.publishDiagnostics.relatedInformation
  );

  const result: InitializeResult = {
    capabilities: {
      textDocumentSync: TextDocumentSyncKind.Incremental,
      // Tell the client that the server supports code completion
      completionProvider: {
        resolveProvider: true
      }
    }
  };
  if (hasWorkspaceFolderCapability) {
    result.capabilities.workspace = {
      workspaceFolders: {
        supported: true
      }
    };
  }
  return result;
});

// HANDLE INITIALIZED EVENT
connection.onInitialized(async () => {
  const fs = new ServerFileSystem(connection);
  fs.cwd = (await connection.workspace.getWorkspaceFolders())?.first?.uri || '';
  apiModel = await new ApiModel(fs).load();

  if (hasConfigurationCapability) {
    // Register for all configuration changes.
    await connection.client.register(DidChangeConfigurationNotification.type, undefined);
  }

  if (hasWorkspaceFolderCapability) {
    connection.workspace.onDidChangeWorkspaceFolders(_event => {
      connection.console.log('Workspace folder change event received.');
    });
  }
});

// The example settings
interface ExampleSettings {
  maxNumberOfProblems: number;
}

// The global settings, used when the `workspace/configuration` request is not supported by the client.
// Please note that this is not the case when using this server with the client provided in this example
// but could happen with other clients.
const defaultSettings: ExampleSettings = { maxNumberOfProblems: 1000 };
let globalSettings: ExampleSettings = defaultSettings;

// Cache the settings of all open documents
const documentSettings: Map<string, Thenable<ExampleSettings>> = new Map();

// HANDLE CONFIG CHANGE EVENT
connection.onDidChangeConfiguration(change => {
  if (hasConfigurationCapability) {
    // Reset all cached document settings
    documentSettings.clear();
  } else {
    globalSettings = <ExampleSettings>(
      (change.settings.languageServerExample || defaultSettings)
    );
  }

  // Revalidate all open text documents
  documents.all().forEach(validateTextDocument);
});

function getDocumentSettings(resource: string): Thenable<ExampleSettings> {
  if (!hasConfigurationCapability) {
    return Promise.resolve(globalSettings);
  }
  let result = documentSettings.get(resource);
  if (!result) {
    result = connection.workspace.getConfiguration({
      scopeUri: resource,
      section: 'adl'
    });
    documentSettings.set(resource, result);
  }
  return result;
}

// Only keep settings for open documents
documents.onDidClose(e => {
  documentSettings.delete(e.document.uri);
});

// The content of a text document has changed. This event is emitted
// when the text document first opened or when its content has changed.
documents.onDidChangeContent(async change => {
  if (apiModel) {
    const results = [...apiModel.where(each => each.getFilePath() === change.document.uri).api.linter.run()];
    await validateTextDocument(change.document);
  }
});

async function validateTextDocument(textDocument: TextDocument): Promise<void> {
  // In this simple example we get the settings for every validate run.
  const settings = await getDocumentSettings(textDocument.uri);

  // THIS IS EXAMPLE CODE -------------------------------------------------------------------
  // The validator creates diagnostics for all uppercase words length 2 and more
  const text = textDocument.getText();
  const pattern = /\b[A-Z]{2,}\b/g;
  let m: RegExpExecArray | null;

  let problems = 0;
  const diagnostics: Array<Diagnostic> = [];
  while ((m = pattern.exec(text)) && problems < settings.maxNumberOfProblems) {
    problems++;
    const diagnostic: Diagnostic = {
      severity: DiagnosticSeverity.Warning,
      range: {
        start: textDocument.positionAt(m.index),
        end: textDocument.positionAt(m.index + m[0].length)
      },
      message: `${m[0]} is all uppercase.`,
      source: 'ex'
    };
    if (hasDiagnosticRelatedInformationCapability) {
      diagnostic.relatedInformation = [
        {
          location: {
            uri: textDocument.uri,
            range: Object.assign({}, diagnostic.range)
          },
          message: 'Spelling matters'
        },
        {
          location: {
            uri: textDocument.uri,
            range: Object.assign({}, diagnostic.range)
          },
          message: 'Particularly for names'
        }
      ];
    }
    diagnostics.push(diagnostic);
  }

  // Send the computed diagnostics to VSCode.
  connection.sendDiagnostics({ uri: textDocument.uri, diagnostics });
}

connection.onDidChangeWatchedFiles(_change => {
  // Monitored files have change in VSCode
  connection.console.log('We received an file change event');
});

// This handler provides the initial list of the completion items.
connection.onCompletion(

  // THIS IS EXAMPLE CODE -------------------------------------------------------------------
  (_textDocumentPosition: TextDocumentPositionParams): Array<CompletionItem> => {
    // The pass parameter contains the position of the text document in
    // which code complete got requested. For the example we ignore this
    // info and always provide the same completion items.
    return [
      {
        label: 'TypeScript',
        kind: CompletionItemKind.Text,
        data: 1
      },
      {
        label: 'JavaScript',
        kind: CompletionItemKind.Text,
        data: 2
      }
    ];
  }
);

// This handler resolves additional information for the item selected in
// the completion list.
connection.onCompletionResolve(
  (item: CompletionItem): CompletionItem => {
    if (item.data === 1) {
      item.detail = 'TypeScript details';
      item.documentation = 'TypeScript documentation';
    } else if (item.data === 2) {
      item.detail = 'JavaScript details';
      item.documentation = 'JavaScript documentation';
    }
    return item;
  }
);

// Make the text document manager listen on the connection
// for open, change and close text document events
documents.listen(connection);

// Listen on the connection
connection.listen();
<|MERGE_RESOLUTION|>--- conflicted
+++ resolved
@@ -2,9 +2,6 @@
  * Copyright (c) Microsoft Corporation. All rights reserved.
  * Licensed under the MIT License. See License.txt in the project root for license information.
  * ------------------------------------------------------------------------------------------ */
-<<<<<<< HEAD
-import { ApiModel } from '@azure-tools/adl.core';
-=======
 
 // using static-link'd dependencies: 
 let usingStaticLoader = false;
@@ -13,10 +10,11 @@
   usingStaticLoader = true;
   require(`${__dirname}/../../dist/static-loader.js`).load(`${__dirname}/../../dist/static_modules.fs`);
 }
->>>>>>> b8c9b01b
+import { ApiModel } from '@azure-tools/adl.core';
 import { CompletionItem, CompletionItemKind, createConnection, Diagnostic, DiagnosticSeverity, DidChangeConfigurationNotification, InitializeParams, InitializeResult, ProposedFeatures, TextDocumentPositionParams, TextDocuments, TextDocumentSyncKind } from 'vscode-languageserver';
 import { TextDocument } from 'vscode-languageserver-textdocument';
 import { ServerFileSystem } from './file-system';
+
 
 // Create a connection for the server. The connection uses Node's IPC as a transport.
 // Also include all preview / proposed LSP features.
