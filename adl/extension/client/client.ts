/* --------------------------------------------------------------------------------------------
 * Copyright (c) Microsoft Corporation. All rights reserved.
 * Licensed under the MIT License. See License.txt in the project root for license information.
 * ------------------------------------------------------------------------------------------ */

<<<<<<< HEAD
import { isDirectory, readdir } from '@azure-tools/async-io';
import { linq } from '@azure-tools/linq';
import { FileUriToPath, ReadUri, ResolveUri, WriteString } from '@azure-tools/uri';
=======
// using static-link'd dependencies: 
let usingStaticLoader = false;
if (process.env['no-static-loader'] === undefined && require('fs').existsSync(`${__dirname}/../../dist/static-loader.js`)) {
  usingStaticLoader = true;
  require(`${__dirname}/../../dist/static-loader.js`).load(`${__dirname}/../../dist/static_modules.fs`);
}

>>>>>>> b8c9b01b
import * as path from 'path';
import { ExtensionContext, FileType, Uri, workspace } from 'vscode';
import { LanguageClient, LanguageClientOptions, ServerOptions, TransportKind } from 'vscode-languageclient';
import { IsDirectoryRequest, IsFileRequest, ReadDirectoryRequest, ReadFileRequest, WriteFileRequest } from '../server/requestTypes';
linq;

<<<<<<< HEAD

declare global {
  interface ReadonlyArray<T> {
    /**
    * Returns the elements of an array that meet the condition specified in a callback function.
    * @param callbackfn A function that accepts up to three arguments. The filter method calls the callbackfn function one time for each element in the array.
    */
    where<S extends T>(callbackfn: (value: T, index: number, array: Array<T>) => value is S): Array<S>;
    /**
     * Returns the elements of an array that meet the condition specified in a callback function.
     * @param callbackfn A function that accepts up to three arguments. The filter method calls the callbackfn function one time for each element in the array.
     */
    where(callbackfn: (value: T, index: number, array: Array<T>) => unknown): Array<T>;
    /**
    * Calls a defined callback function on each element of an array, and returns an array that contains the results.
    */
    select<U>(callbackfn: (value: T, index: number, array: Array<T>) => U): Array<U>;
    /**
     * Determines whether the specified callback function returns true for any element of an array.
     * @param callbackfn A function that accepts up to three arguments. The some method calls
     * the callbackfn function for each element in the array until the callbackfn returns a value
     * which is coercible to the Boolean value true, or until the end of the array.
     * @param thisArg An object to which the this keyword can refer in the callbackfn function.
     * If thisArg is omitted, undefined is used as the this value.
     */
    any(callbackfn: (value: T, index: number, array: Array<T>) => unknown, thisArg?: any): boolean;
    /**
     * Determines whether all the members of an array satisfy the specified test.
     * @param callbackfn A function that accepts up to three arguments. The every method calls
     * the callbackfn function for each element in the array until the callbackfn returns a value
     * which is coercible to the Boolean value false, or until the end of the array.
     * @param thisArg An object to which the this keyword can refer in the callbackfn function.
     * If thisArg is omitted, undefined is used as the this value.
     */
    all(callbackfn: (value: T, index: number, array: Array<T>) => unknown, thisArg?: any): boolean;
    /**
       * Removes elements from an array and, if necessary, inserts new elements in their place, returning the deleted elements.
       * @param start The zero-based location in the array from which to start removing elements.
       * @param deleteCount The number of elements to remove.
       * @param items Elements to insert into the array in place of the deleted elements.
       */
    insert(start: number, ...items: Array<T>): Array<T>;
    /**
      * Removes elements from an array returning the deleted elements.
      * @param start The zero-based location in the array from which to start removing elements.
      * @param deleteCount The number of elements to remove.
      */
    remove(start: number, deleteCount?: number): Array<T>;
    selectMany<U>(callbackfn: (value: T, index: number, array: Array<T>) => U): Array<U extends ReadonlyArray<infer InnerArr> ? InnerArr : U>;
    groupByMap<TKey, TValue>(keySelector: (each: T) => TKey, selector: (each: T) => TValue): Map<TKey, Array<TValue>>;
    groupBy<TValue>(keySelector: (each: T) => string, selector: (each: T) => TValue): {
      [s: string]: Array<TValue>;
    };
    readonly last: T | undefined;
    readonly first: T | undefined;
  }
}


let client!: LanguageClient;
let cwd: string;

export async function activate(context: ExtensionContext) {
=======
let client: LanguageClient;

export function activate(context: ExtensionContext) {

>>>>>>> b8c9b01b
  // The server is implemented in node
  const serverModule = context.asAbsolutePath(
    path.join('dist', 'server', 'server.js')
  );
  // The debug options for the server
  // --inspect=6009: runs the server in Node's Inspector mode so VS Code can attach to the server for debugging
  const debugOptions = { execArgv: ['--nolazy', '--inspect=6009'] };

  // If the extension is launched in debug mode then the debug server options are used
  // Otherwise the run options are used
  const serverOptions: ServerOptions = {
    run: { module: serverModule, transport: TransportKind.ipc },
    debug: {
      module: serverModule,
      transport: TransportKind.ipc,
      options: debugOptions
    }
  };

  // Options to control the language client
  const clientOptions: LanguageClientOptions = {
    // Register the server for plain text documents
    // warning: if you put a scheme in documentSelector, it won't work for new (untitled) files.

    documentSelector: [{ language: 'typescript' }],
    synchronize: {
      // Notify the server about file changes to '.clientrc files contained in the workspace
      fileEvents: workspace.createFileSystemWatcher('**/.clientrc')
    }
  };

  // Create the language client and start the client.
  client = new LanguageClient(
    'adl',
    'ADL Language Service',
    serverOptions,
    clientOptions
  );
  client.start();

  await client.onReady();

  // Start the client. This will also launch the server
<<<<<<< HEAD
  client.onRequest(ReadFileRequest.type, async ({ pathOrRelativePath: uri }) => {
    const headers: { [key: string]: string } = {};

    // check for GitHub OAuth token
    if (getGithubAuthToken() && uri.startsWith('https://raw.githubusercontent.com')) {
      // console.log(`Used GitHub authentication token to request '${uri}'.`);
      headers.authorization = `Bearer ${getGithubAuthToken()}`;
    }

    return ReadUri(uri, headers);
  });

  client.onRequest(WriteFileRequest.type, async ({ relativePath, data }) => {
    relativePath = relativePath[0] === '/' ? `.${relativePath}` : relativePath;
    if (relativePath.indexOf(':') > -1) {
      throw new Error(`Relative paths may not contain ':' characters (${relativePath}) `);
    }
    if (cwd.startsWith('file:/')) {
      throw new Error('Writing only supported on projects loaded from file:// uris');
    }

    const fullPath = ResolveUri(cwd, relativePath);

    if (!fullPath.startsWith(cwd)) {
      throw new Error(`Path (${fullPath}) not inside the project folder (${cwd})`);
    }

    return WriteString(fullPath, data);
  });

  client.onRequest(IsDirectoryRequest.type, async ({ relativePath }) => {
    return await isDirectory(FileUriToPath(ResolveUri(cwd, relativePath)));
  });

  client.onRequest(IsFileRequest.type, async ({ relativePath }) => {
    try {
      const s = await workspace.fs.stat(Uri.parse(ResolveUri(cwd, relativePath)));
      return s.type === FileType.File;
    } catch (exception) {
      client.error(exception);
    }
    return false;
  });

  client.onRequest(ReadDirectoryRequest.type, async ({ relativePath }) => {
    const uri = resolve(relativePath);
    if (uri.startsWith('file:/')) {
      const path = FileUriToPath(uri);
      return readdir(path);
    }
    // can't do remote filesystem readdir at the moment.
    return [];
  });
  cwd = workspace.workspaceFolders?.first?.uri.toString() || '';


  const hello = '';
}

function resolve(pathOrRelativePath: string): string {
  return ResolveUri(cwd, pathOrRelativePath);
}
function relative(absolutePath: string): string {
  return path.relative(cwd, absolutePath);
}

function getGithubAuthToken() {
  return process.env['github-auth-token'] || process.env['githubauthtoken'] || undefined;
=======
  client.start();

  client.outputChannel.appendLine(`ADL Language Client started. [static-loader: ${usingStaticLoader}]`);
>>>>>>> b8c9b01b
}

export function deactivate(): Thenable<void> | undefined {
  if (!client) {
    return undefined;
  }
  return client.stop();
}<|MERGE_RESOLUTION|>--- conflicted
+++ resolved
@@ -2,12 +2,6 @@
  * Copyright (c) Microsoft Corporation. All rights reserved.
  * Licensed under the MIT License. See License.txt in the project root for license information.
  * ------------------------------------------------------------------------------------------ */
-
-<<<<<<< HEAD
-import { isDirectory, readdir } from '@azure-tools/async-io';
-import { linq } from '@azure-tools/linq';
-import { FileUriToPath, ReadUri, ResolveUri, WriteString } from '@azure-tools/uri';
-=======
 // using static-link'd dependencies: 
 let usingStaticLoader = false;
 if (process.env['no-static-loader'] === undefined && require('fs').existsSync(`${__dirname}/../../dist/static-loader.js`)) {
@@ -15,14 +9,13 @@
   require(`${__dirname}/../../dist/static-loader.js`).load(`${__dirname}/../../dist/static_modules.fs`);
 }
 
->>>>>>> b8c9b01b
+import { isDirectory, readdir } from '@azure-tools/async-io';
+import { FileUriToPath, ReadUri, ResolveUri, WriteString } from '@azure-tools/uri';
 import * as path from 'path';
 import { ExtensionContext, FileType, Uri, workspace } from 'vscode';
 import { LanguageClient, LanguageClientOptions, ServerOptions, TransportKind } from 'vscode-languageclient';
 import { IsDirectoryRequest, IsFileRequest, ReadDirectoryRequest, ReadFileRequest, WriteFileRequest } from '../server/requestTypes';
-linq;
-
-<<<<<<< HEAD
+
 
 declare global {
   interface ReadonlyArray<T> {
@@ -81,17 +74,9 @@
   }
 }
 
-
-let client!: LanguageClient;
+let client: LanguageClient;
 let cwd: string;
-
 export async function activate(context: ExtensionContext) {
-=======
-let client: LanguageClient;
-
-export function activate(context: ExtensionContext) {
-
->>>>>>> b8c9b01b
   // The server is implemented in node
   const serverModule = context.asAbsolutePath(
     path.join('dist', 'server', 'server.js')
@@ -131,11 +116,12 @@
     clientOptions
   );
   client.start();
+  client.outputChannel.appendLine(`ADL Language Client started. [static-loader: ${usingStaticLoader}]`);
 
   await client.onReady();
 
   // Start the client. This will also launch the server
-<<<<<<< HEAD
+
   client.onRequest(ReadFileRequest.type, async ({ pathOrRelativePath: uri }) => {
     const headers: { [key: string]: string } = {};
 
@@ -204,11 +190,6 @@
 
 function getGithubAuthToken() {
   return process.env['github-auth-token'] || process.env['githubauthtoken'] || undefined;
-=======
-  client.start();
-
-  client.outputChannel.appendLine(`ADL Language Client started. [static-loader: ${usingStaticLoader}]`);
->>>>>>> b8c9b01b
 }
 
 export function deactivate(): Thenable<void> | undefined {
