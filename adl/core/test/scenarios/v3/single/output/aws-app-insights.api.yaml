--- conflicted
+++ resolved
@@ -36,8 +36,14 @@
       type: string
       versionInfo:
         - added: 2018-11-25
-<<<<<<< HEAD
-    - &a6
+    - &a5
+      type: boolean
+      versionInfo:
+        - added: 2018-11-25
+    - type: any
+      versionInfo:
+        - added: 2018-11-25
+    - &a9
       type: array
       elementSchema:
         target: *a1
@@ -45,148 +51,540 @@
           - added: 2018-11-25
       versionInfo:
         - added: 2018-11-25
+    - &a4
+      type: int64
+      versionInfo:
+        - added: 2018-11-25
     - &a2
-      type: int64
-      versionInfo:
-        - added: 2018-11-25
-    - &a12
+      type: dateTime
+      versionInfo:
+        - added: 2018-11-25
+    - &a3
+      type: double
+      versionInfo:
+        - added: 2018-11-25
+    - &a15
       type: array
       elementSchema:
         target:
-          &a9
+          &a12
           $key: Observation
           description: Describes an anomaly or error with the application.
           properties:
             - name: Id
               schema:
                 target: *a1
-=======
-        - added: 2018-11-25
-        - added: 2018-11-25
-        - added: 2018-11-25
-        - added: 2018-11-25
-        - added: 2018-11-25
-        - added: 2018-11-25
-        - added: 2018-11-25
-        - added: 2018-11-25
-        - added: 2018-11-25
-        - added: 2018-11-25
-        - added: 2018-11-25
-        - added: 2018-11-25
-        - added: 2018-11-25
-        - added: 2018-11-25
-        - added: 2018-11-25
-        - added: 2018-11-25
-        - added: 2018-11-25
-        - added: 2018-11-25
-        - added: 2018-11-25
-        - added: 2018-11-25
-        - added: 2018-11-25
-        - added: 2018-11-25
-        - added: 2018-11-25
-        - added: 2018-11-25
-        - added: 2018-11-25
-        - added: 2018-11-25
-        - added: 2018-11-25
-        - added: 2018-11-25
-        - added: 2018-11-25
-        - added: 2018-11-25
-        - added: 2018-11-25
-        - added: 2018-11-25
-        - added: 2018-11-25
-        - added: 2018-11-25
-        - added: 2018-11-25
-        - added: 2018-11-25
-        - added: 2018-11-25
-        - added: 2018-11-25
-        - added: 2018-11-25
-        - added: 2018-11-25
-        - added: 2018-11-25
-        - added: 2018-11-25
-        - added: 2018-11-25
-        - added: 2018-11-25
-        - added: 2018-11-25
-    - &a2
-      type: boolean
-      versionInfo:
-        - added: 2018-11-25
-        - added: 2018-11-25
-        - added: 2018-11-25
-        - added: 2018-11-25
-    - type: any
-      versionInfo:
-        - added: 2018-11-25
-        - added: 2018-11-25
-        - added: 2018-11-25
-        - added: 2018-11-25
-        - added: 2018-11-25
-        - added: 2018-11-25
-        - added: 2018-11-25
-    - &a5
-      type: int64
-    - &a10
-      type: dateTime
-      versionInfo:
-        - added: 2018-11-25
-        - added: 2018-11-25
-        - added: 2018-11-25
-        - added: 2018-11-25
-    - &a11
-      type: double
+                versionInfo:
+                  - added: 2018-11-25
+            - name: StartTime
+              schema:
+                &a37
+                target: *a2
+                versionInfo:
+                  - added: 2018-11-25
+            - name: EndTime
+              schema:
+                target: *a2
+                versionInfo:
+                  - added: 2018-11-25
+            - name: SourceType
+              schema:
+                target:
+                  target: *a1
+                  versionInfo:
+                    - added: 2018-11-25
+                versionInfo:
+                  - added: 2018-11-25
+            - name: SourceARN
+              schema:
+                target:
+                  target: *a1
+                  versionInfo:
+                    - added: 2018-11-25
+                versionInfo:
+                  - added: 2018-11-25
+            - name: LogGroup
+              schema:
+                target:
+                  target: *a1
+                  versionInfo:
+                    - added: 2018-11-25
+                versionInfo:
+                  - added: 2018-11-25
+            - name: LineTime
+              schema:
+                target: *a2
+                versionInfo:
+                  - added: 2018-11-25
+            - name: LogText
+              schema:
+                target:
+                  target: *a1
+                  versionInfo:
+                    - added: 2018-11-25
+                versionInfo:
+                  - added: 2018-11-25
+            - name: LogFilter
+              schema:
+                versionInfo:
+                  - added: 2018-11-25
+            - name: MetricNamespace
+              schema:
+                target:
+                  target: *a1
+                  versionInfo:
+                    - added: 2018-11-25
+                versionInfo:
+                  - added: 2018-11-25
+            - name: MetricName
+              schema:
+                target:
+                  target: *a1
+                  versionInfo:
+                    - added: 2018-11-25
+                versionInfo:
+                  - added: 2018-11-25
+            - name: Unit
+              schema:
+                target:
+                  target: *a1
+                  versionInfo:
+                    - added: 2018-11-25
+                versionInfo:
+                  - added: 2018-11-25
+            - name: Value
+              schema:
+                &a38
+                target: *a3
+                versionInfo:
+                  - added: 2018-11-25
+            - name: CloudWatchEventId
+              schema:
+                target:
+                  target: *a1
+                  versionInfo:
+                    - added: 2018-11-25
+                versionInfo:
+                  - added: 2018-11-25
+            - name: CloudWatchEventSource
+              schema:
+                versionInfo:
+                  - added: 2018-11-25
+            - name: CloudWatchEventDetailType
+              schema:
+                target:
+                  target: *a1
+                  versionInfo:
+                    - added: 2018-11-25
+                versionInfo:
+                  - added: 2018-11-25
+            - name: HealthEventArn
+              schema:
+                target:
+                  target: *a1
+                  versionInfo:
+                    - added: 2018-11-25
+                versionInfo:
+                  - added: 2018-11-25
+            - name: HealthService
+              schema:
+                target:
+                  target: *a1
+                  versionInfo:
+                    - added: 2018-11-25
+                versionInfo:
+                  - added: 2018-11-25
+            - name: HealthEventTypeCode
+              schema:
+                target:
+                  target: *a1
+                  versionInfo:
+                    - added: 2018-11-25
+                versionInfo:
+                  - added: 2018-11-25
+            - name: HealthEventTypeCategory
+              schema:
+                target:
+                  target: *a1
+                  versionInfo:
+                    - added: 2018-11-25
+                versionInfo:
+                  - added: 2018-11-25
+            - name: HealthEventDescription
+              schema:
+                target:
+                  target: *a1
+                  versionInfo:
+                    - added: 2018-11-25
+                versionInfo:
+                  - added: 2018-11-25
+            - name: CodeDeployDeploymentId
+              schema:
+                target:
+                  target: *a1
+                  versionInfo:
+                    - added: 2018-11-25
+                versionInfo:
+                  - added: 2018-11-25
+            - name: CodeDeployDeploymentGroup
+              schema:
+                target:
+                  target: *a1
+                  versionInfo:
+                    - added: 2018-11-25
+                versionInfo:
+                  - added: 2018-11-25
+            - name: CodeDeployState
+              schema:
+                target:
+                  target: *a1
+                  versionInfo:
+                    - added: 2018-11-25
+                versionInfo:
+                  - added: 2018-11-25
+            - name: CodeDeployApplication
+              schema:
+                target:
+                  target: *a1
+                  versionInfo:
+                    - added: 2018-11-25
+                versionInfo:
+                  - added: 2018-11-25
+            - name: CodeDeployInstanceGroupId
+              schema:
+                target:
+                  target: *a1
+                  versionInfo:
+                    - added: 2018-11-25
+                versionInfo:
+                  - added: 2018-11-25
+            - name: Ec2State
+              schema:
+                target:
+                  target: *a1
+                  versionInfo:
+                    - added: 2018-11-25
+                versionInfo:
+                  - added: 2018-11-25
+            - name: XRayFaultPercent
+              schema:
+                target: *a4
+                versionInfo:
+                  - added: 2018-11-25
+            - name: XRayThrottlePercent
+              schema:
+                target: *a4
+                versionInfo:
+                  - added: 2018-11-25
+            - name: XRayErrorPercent
+              schema:
+                target: *a4
+                versionInfo:
+                  - added: 2018-11-25
+            - name: XRayRequestCount
+              schema:
+                target: *a4
+                versionInfo:
+                  - added: 2018-11-25
+            - name: XRayRequestAverageLatency
+              schema:
+                target: *a4
+                versionInfo:
+                  - added: 2018-11-25
+            - name: XRayNodeName
+              schema:
+                target:
+                  target: *a1
+                  versionInfo:
+                    - added: 2018-11-25
+                versionInfo:
+                  - added: 2018-11-25
+            - name: XRayNodeType
+              schema:
+                target:
+                  target: *a1
+                  versionInfo:
+                    - added: 2018-11-25
+                versionInfo:
+                  - added: 2018-11-25
+          versionInfo:
+            - added: 2018-11-25
+        versionInfo:
+          - added: 2018-11-25
+      versionInfo:
+        - added: 2018-11-25
+    - &a17
+      type: array
+      elementSchema:
+        target:
+          &a6
+          $key: ApplicationInfo
+          description: Describes the status of the application.
+          properties:
+            - name: ResourceGroupName
+              schema:
+                &a26
+                target: *a1
+                versionInfo:
+                  - added: 2018-11-25
+            - name: LifeCycle
+              schema:
+                &a27
+                target:
+                  target: *a1
+                  versionInfo:
+                    - added: 2018-11-25
+                versionInfo:
+                  - added: 2018-11-25
+            - name: OpsItemSNSTopicArn
+              schema:
+                target: *a1
+                versionInfo:
+                  - added: 2018-11-25
+            - name: OpsCenterEnabled
+              schema:
+                &a28
+                target: *a5
+                versionInfo:
+                  - added: 2018-11-25
+            - name: CWEMonitorEnabled
+              schema:
+                target: *a5
+                versionInfo:
+                  - added: 2018-11-25
+            - name: Remarks
+              schema:
+                target:
+                  target: *a1
+                  versionInfo:
+                    - added: 2018-11-25
+                versionInfo:
+                  - added: 2018-11-25
+          versionInfo:
+            - added: 2018-11-25
+        versionInfo:
+          - added: 2018-11-25
+      versionInfo:
+        - added: 2018-11-25
+    - &a19
+      type: array
+      elementSchema:
+        target:
+          &a11
+          $key: ApplicationComponent
+          description: Describes a standalone resource or similarly grouped resources that
+            the application is made up of.
+          properties:
+            - name: ComponentName
+              schema:
+                target:
+                  &a8
+                  target: *a1
+                  versionInfo:
+                    - added: 2018-11-25
+                versionInfo:
+                  - added: 2018-11-25
+            - name: ResourceType
+              schema:
+                target:
+                  target: *a1
+                  versionInfo:
+                    - added: 2018-11-25
+                versionInfo:
+                  - added: 2018-11-25
+            - name: Tier
+              schema:
+                &a35
+                versionInfo:
+                  - added: 2018-11-25
+            - name: Monitor
+              schema:
+                target: *a5
+                versionInfo:
+                  - added: 2018-11-25
+          versionInfo:
+            - added: 2018-11-25
+        versionInfo:
+          - added: 2018-11-25
+      versionInfo:
+        - added: 2018-11-25
+    - &a22
+      type: array
+      elementSchema:
+        &a47
+        target:
+          &a21
+          $key: ConfigurationEvent
+          description: " The event information. "
+          properties:
+            - name: MonitoredResourceARN
+              schema:
+                target:
+                  target: *a1
+                  versionInfo:
+                    - added: 2018-11-25
+                versionInfo:
+                  - added: 2018-11-25
+            - name: EventStatus
+              schema:
+                versionInfo:
+                  - added: 2018-11-25
+            - name: EventResourceType
+              schema:
+                versionInfo:
+                  - added: 2018-11-25
+            - name: EventTime
+              schema:
+                target: *a2
+                versionInfo:
+                  - added: 2018-11-25
+            - name: EventDetail
+              schema:
+                target:
+                  target: *a1
+                  versionInfo:
+                    - added: 2018-11-25
+                versionInfo:
+                  - added: 2018-11-25
+            - name: EventResourceName
+              schema:
+                target:
+                  target: *a1
+                  versionInfo:
+                    - added: 2018-11-25
+                versionInfo:
+                  - added: 2018-11-25
+          versionInfo:
+            - added: 2018-11-25
+        versionInfo:
+          - added: 2018-11-25
+      versionInfo:
+        - added: 2018-11-25
+    - &a23
+      type: array
+      elementSchema:
+        target:
+          &a10
+          $key: LogPattern
+          description: An object that defines the log patterns that belongs to a
+            <code>LogPatternSet</code>.
+          properties:
+            - name: PatternSetName
+              schema:
+                target: *a1
+                versionInfo:
+                  - added: 2018-11-25
+            - name: PatternName
+              schema:
+                target: *a1
+                versionInfo:
+                  - added: 2018-11-25
+            - name: Pattern
+              schema:
+                target: *a1
+                versionInfo:
+                  - added: 2018-11-25
+            - name: Rank
+              schema:
+                &a33
+                target: *a4
+                versionInfo:
+                  - added: 2018-11-25
+          versionInfo:
+            - added: 2018-11-25
+        versionInfo:
+          - added: 2018-11-25
+      versionInfo:
+        - added: 2018-11-25
+    - &a24
+      type: array
+      elementSchema:
+        target:
+          &a14
+          $key: Problem
+          description: Describes a problem that is detected by correlating observations.
+          properties:
+            - name: Id
+              schema:
+                target: *a1
+                versionInfo:
+                  - added: 2018-11-25
+            - name: Title
+              schema:
+                target:
+                  target: *a1
+                  versionInfo:
+                    - added: 2018-11-25
+                versionInfo:
+                  - added: 2018-11-25
+            - name: Insights
+              schema:
+                target:
+                  target: *a1
+                  versionInfo:
+                    - added: 2018-11-25
+                versionInfo:
+                  - added: 2018-11-25
+            - name: Status
+              schema:
+                versionInfo:
+                  - added: 2018-11-25
+            - name: AffectedResource
+              schema:
+                target:
+                  target: *a1
+                  versionInfo:
+                    - added: 2018-11-25
+                versionInfo:
+                  - added: 2018-11-25
+            - name: StartTime
+              schema:
+                target: *a2
+                versionInfo:
+                  - added: 2018-11-25
+            - name: EndTime
+              schema:
+                target: *a2
+                versionInfo:
+                  - added: 2018-11-25
+            - name: SeverityLevel
+              schema:
+                versionInfo:
+                  - added: 2018-11-25
+            - name: ResourceGroupName
+              schema:
+                target: *a1
+                versionInfo:
+                  - added: 2018-11-25
+            - name: Feedback
+              schema:
+                &a40
+                target:
+                  &a13
+                  $key: Feedback
+                  versionInfo:
+                    - added: 2018-11-25
+                versionInfo:
+                  - added: 2018-11-25
+          versionInfo:
+            - added: 2018-11-25
+        versionInfo:
+          - added: 2018-11-25
+      versionInfo:
+        - added: 2018-11-25
   objects:
-    - &a3
-      $key: ApplicationInfo
-      description: Describes the status of the application.
-      properties:
-        - name: ResourceGroupName
-          schema:
-            &a19
-            target: *a1
-            versionInfo:
-              - added: 2018-11-25
-        - name: LifeCycle
-          schema:
-            &a20
-            target: *a1
-            versionInfo:
-              - added: 2018-11-25
-        - name: OpsItemSNSTopicArn
-          schema:
-            &a21
-            target: *a1
-            versionInfo:
-              - added: 2018-11-25
-        - name: OpsCenterEnabled
-          schema:
-            &a22
-            target: *a2
-            versionInfo:
-              - added: 2018-11-25
-        - name: CWEMonitorEnabled
-          schema:
-            &a23
-            target: *a2
-            versionInfo:
-              - added: 2018-11-25
-        - name: Remarks
-          schema:
-            &a24
-            target: *a1
-            versionInfo:
-              - added: 2018-11-25
-      versionInfo:
-        - added: 2018-11-25
+    - *a6
     - $key: CreateApplicationResponse
       properties:
         - name: ApplicationInfo
           schema:
-            &a25
-            target: *a3
-            versionInfo:
-              - added: 2018-11-25
-      versionInfo:
-        - added: 2018-11-25
-    - &a4
+            &a29
+            target: *a6
+            versionInfo:
+              - added: 2018-11-25
+      versionInfo:
+        - added: 2018-11-25
+    - &a7
       $key: Tag
       description: "<p>An object that defines the tags associated with an application.
         A <i>tag</i> is a label that you optionally define and associate with an
@@ -207,1641 +605,447 @@
         remove tag keys or values that use this prefix. </p> </li> </ul>"
       properties:
         - name: Key
-          schema:
-            &a30
+          required: true
+          schema:
             target: *a1
             versionInfo:
               - added: 2018-11-25
         - name: Value
+          required: true
+          schema:
+            target: *a1
+            versionInfo:
+              - added: 2018-11-25
+      versionInfo:
+        - added: 2018-11-25
+    - $key: CreateApplicationRequest
+      properties:
+        - name: ResourceGroupName
+          required: true
+          schema:
+            target: *a1
+            versionInfo:
+              - added: 2018-11-25
+        - name: OpsCenterEnabled
+          schema:
+            target: *a5
+            versionInfo:
+              - added: 2018-11-25
+        - name: CWEMonitorEnabled
+          schema:
+            target: *a5
+            versionInfo:
+              - added: 2018-11-25
+        - name: OpsItemSNSTopicArn
+          schema:
+            target: *a1
+            versionInfo:
+              - added: 2018-11-25
+        - name: Tags
           schema:
             &a31
-            target: *a1
-            versionInfo:
-              - added: 2018-11-25
-      versionInfo:
-        - added: 2018-11-25
-    - $key: CreateApplicationRequest
+            target:
+              &a25
+              type: array
+              elementSchema:
+                &a30
+                target: *a7
+                versionInfo:
+                  - added: 2018-11-25
+              versionInfo:
+                - added: 2018-11-25
+            versionInfo:
+              - added: 2018-11-25
+      summary: CreateApplicationRequest
+      versionInfo:
+        - added: 2018-11-25
+    - $key: CreateComponentResponse
+      versionInfo:
+        - added: 2018-11-25
+    - $key: CreateComponentRequest
       properties:
         - name: ResourceGroupName
-          schema:
-            &a26
-            target: *a1
-            versionInfo:
-              - added: 2018-11-25
-        - name: OpsCenterEnabled
-          schema:
-            &a27
-            target: *a2
-            versionInfo:
-              - added: 2018-11-25
-        - name: CWEMonitorEnabled
-          schema:
-            &a28
-            target: *a2
-            versionInfo:
-              - added: 2018-11-25
-        - name: OpsItemSNSTopicArn
-          schema:
-            &a29
-            target: *a1
-            versionInfo:
-              - added: 2018-11-25
-        - name: Tags
-          schema:
-            &a33
+          required: true
+          schema:
+            target: *a1
+            versionInfo:
+              - added: 2018-11-25
+        - name: ComponentName
+          required: true
+          schema:
+            target: *a8
+            versionInfo:
+              - added: 2018-11-25
+        - name: ResourceList
+          required: true
+          schema:
+            &a32
+            target: *a9
+            versionInfo:
+              - added: 2018-11-25
+      summary: CreateComponentRequest
+      versionInfo:
+        - added: 2018-11-25
+    - *a10
+    - $key: CreateLogPatternResponse
+      properties:
+        - name: LogPattern
+          schema:
+            &a34
+            target: *a10
+            versionInfo:
+              - added: 2018-11-25
+        - name: ResourceGroupName
+          schema:
+            target: *a1
+            versionInfo:
+              - added: 2018-11-25
+      versionInfo:
+        - added: 2018-11-25
+    - $key: CreateLogPatternRequest
+      properties:
+        - name: ResourceGroupName
+          required: true
+          schema:
+            target: *a1
+            versionInfo:
+              - added: 2018-11-25
+        - name: PatternSetName
+          required: true
+          schema:
+            target: *a1
+            versionInfo:
+              - added: 2018-11-25
+        - name: PatternName
+          required: true
+          schema:
+            target: *a1
+            versionInfo:
+              - added: 2018-11-25
+        - name: Pattern
+          required: true
+          schema:
+            target: *a1
+            versionInfo:
+              - added: 2018-11-25
+        - name: Rank
+          required: true
+          schema:
+            target: *a4
+            versionInfo:
+              - added: 2018-11-25
+      summary: CreateLogPatternRequest
+      versionInfo:
+        - added: 2018-11-25
+    - $key: DeleteApplicationResponse
+      versionInfo:
+        - added: 2018-11-25
+    - $key: DeleteApplicationRequest
+      properties:
+        - name: ResourceGroupName
+          required: true
+          schema:
+            target: *a1
+            versionInfo:
+              - added: 2018-11-25
+      summary: DeleteApplicationRequest
+      versionInfo:
+        - added: 2018-11-25
+    - $key: DeleteComponentResponse
+      versionInfo:
+        - added: 2018-11-25
+    - $key: DeleteComponentRequest
+      properties:
+        - name: ResourceGroupName
+          required: true
+          schema:
+            target: *a1
+            versionInfo:
+              - added: 2018-11-25
+        - name: ComponentName
+          required: true
+          schema:
+            target: *a8
+            versionInfo:
+              - added: 2018-11-25
+      summary: DeleteComponentRequest
+      versionInfo:
+        - added: 2018-11-25
+    - $key: DeleteLogPatternResponse
+      versionInfo:
+        - added: 2018-11-25
+    - $key: DeleteLogPatternRequest
+      properties:
+        - name: ResourceGroupName
+          required: true
+          schema:
+            target: *a1
+            versionInfo:
+              - added: 2018-11-25
+        - name: PatternSetName
+          required: true
+          schema:
+            target: *a1
+            versionInfo:
+              - added: 2018-11-25
+        - name: PatternName
+          required: true
+          schema:
+            target: *a1
+            versionInfo:
+              - added: 2018-11-25
+      summary: DeleteLogPatternRequest
+      versionInfo:
+        - added: 2018-11-25
+    - $key: DescribeApplicationResponse
+      properties:
+        - name: ApplicationInfo
+          schema:
+            target: *a6
+            versionInfo:
+              - added: 2018-11-25
+      versionInfo:
+        - added: 2018-11-25
+    - $key: DescribeApplicationRequest
+      properties:
+        - name: ResourceGroupName
+          required: true
+          schema:
+            target: *a1
+            versionInfo:
+              - added: 2018-11-25
+      summary: DescribeApplicationRequest
+      versionInfo:
+        - added: 2018-11-25
+    - *a11
+    - $key: DescribeComponentResponse
+      properties:
+        - name: ApplicationComponent
+          schema:
+            &a36
+            target: *a11
+            versionInfo:
+              - added: 2018-11-25
+        - name: ResourceList
+          schema:
+            target: *a9
+            versionInfo:
+              - added: 2018-11-25
+      versionInfo:
+        - added: 2018-11-25
+    - $key: DescribeComponentRequest
+      properties:
+        - name: ResourceGroupName
+          required: true
+          schema:
+            target: *a1
+            versionInfo:
+              - added: 2018-11-25
+        - name: ComponentName
+          required: true
+          schema:
+            target: *a8
+            versionInfo:
+              - added: 2018-11-25
+      summary: DescribeComponentRequest
+      versionInfo:
+        - added: 2018-11-25
+    - $key: DescribeComponentConfigurationResponse
+      properties:
+        - name: Monitor
+          schema:
+            target: *a5
+            versionInfo:
+              - added: 2018-11-25
+        - name: Tier
+          schema:
+            versionInfo:
+              - added: 2018-11-25
+        - name: ComponentConfiguration
+          schema:
+            target: *a1
+            versionInfo:
+              - added: 2018-11-25
+      versionInfo:
+        - added: 2018-11-25
+    - $key: DescribeComponentConfigurationRequest
+      properties:
+        - name: ResourceGroupName
+          required: true
+          schema:
+            target: *a1
+            versionInfo:
+              - added: 2018-11-25
+        - name: ComponentName
+          required: true
+          schema:
+            target: *a8
+            versionInfo:
+              - added: 2018-11-25
+      summary: DescribeComponentConfigurationRequest
+      versionInfo:
+        - added: 2018-11-25
+    - $key: DescribeComponentConfigurationRecommendationResponse
+      properties:
+        - name: ComponentConfiguration
+          schema:
+            target: *a1
+            versionInfo:
+              - added: 2018-11-25
+      versionInfo:
+        - added: 2018-11-25
+    - $key: DescribeComponentConfigurationRecommendationRequest
+      properties:
+        - name: ResourceGroupName
+          required: true
+          schema:
+            target: *a1
+            versionInfo:
+              - added: 2018-11-25
+        - name: ComponentName
+          required: true
+          schema:
+            target: *a8
+            versionInfo:
+              - added: 2018-11-25
+        - name: Tier
+          required: true
+          schema:
+            versionInfo:
+              - added: 2018-11-25
+      summary: DescribeComponentConfigurationRecommendationRequest
+      versionInfo:
+        - added: 2018-11-25
+    - $key: DescribeLogPatternResponse
+      properties:
+        - name: ResourceGroupName
+          schema:
+            target: *a1
+            versionInfo:
+              - added: 2018-11-25
+        - name: LogPattern
+          schema:
+            target: *a10
+            versionInfo:
+              - added: 2018-11-25
+      versionInfo:
+        - added: 2018-11-25
+    - $key: DescribeLogPatternRequest
+      properties:
+        - name: ResourceGroupName
+          required: true
+          schema:
+            target: *a1
+            versionInfo:
+              - added: 2018-11-25
+        - name: PatternSetName
+          required: true
+          schema:
+            target: *a1
+            versionInfo:
+              - added: 2018-11-25
+        - name: PatternName
+          required: true
+          schema:
+            target: *a1
+            versionInfo:
+              - added: 2018-11-25
+      summary: DescribeLogPatternRequest
+      versionInfo:
+        - added: 2018-11-25
+    - *a12
+    - $key: DescribeObservationResponse
+      properties:
+        - name: Observation
+          schema:
+            &a39
+            target: *a12
+            versionInfo:
+              - added: 2018-11-25
+      versionInfo:
+        - added: 2018-11-25
+    - $key: DescribeObservationRequest
+      properties:
+        - name: ObservationId
+          required: true
+          schema:
+            target: *a1
+            versionInfo:
+              - added: 2018-11-25
+      summary: DescribeObservationRequest
+      versionInfo:
+        - added: 2018-11-25
+    - *a13
+    - *a14
+    - $key: DescribeProblemResponse
+      properties:
+        - name: Problem
+          schema:
+            &a41
+            target: *a14
+            versionInfo:
+              - added: 2018-11-25
+      versionInfo:
+        - added: 2018-11-25
+    - $key: DescribeProblemRequest
+      properties:
+        - name: ProblemId
+          required: true
+          schema:
+            target: *a1
+            versionInfo:
+              - added: 2018-11-25
+      summary: DescribeProblemRequest
+      versionInfo:
+        - added: 2018-11-25
+    - &a16
+      $key: RelatedObservations
+      description: Describes observations related to the problem.
+      properties:
+        - name: ObservationList
+          schema:
+            &a42
+            target: *a15
+            versionInfo:
+              - added: 2018-11-25
+      versionInfo:
+        - added: 2018-11-25
+    - $key: DescribeProblemObservationsResponse
+      properties:
+        - name: RelatedObservations
+          schema:
+            &a43
+            target: *a16
+            versionInfo:
+              - added: 2018-11-25
+      versionInfo:
+        - added: 2018-11-25
+    - $key: DescribeProblemObservationsRequest
+      properties:
+        - name: ProblemId
+          required: true
+          schema:
+            target: *a1
+            versionInfo:
+              - added: 2018-11-25
+      summary: DescribeProblemObservationsRequest
+      versionInfo:
+        - added: 2018-11-25
+    - $key: ListApplicationsResponse
+      properties:
+        - name: ApplicationInfoList
+          schema:
+            &a44
+            target: *a17
+            versionInfo:
+              - added: 2018-11-25
+        - name: NextToken
+          schema:
             target:
               &a18
-              type: array
-              elementSchema:
-                &a32
-                target: *a4
->>>>>>> 6b7a71b7
-                versionInfo:
-                  - added: 2018-11-25
-            - name: StartTime
-              schema:
-                versionInfo:
-                  - added: 2018-11-25
-            - name: EndTime
-              schema:
-                versionInfo:
-                  - added: 2018-11-25
-            - name: SourceType
-              schema:
-                target:
-                  target: *a1
-                  versionInfo:
-                    - added: 2018-11-25
-                versionInfo:
-                  - added: 2018-11-25
-            - name: SourceARN
-              schema:
-                target:
-                  target: *a1
-                  versionInfo:
-                    - added: 2018-11-25
-                versionInfo:
-                  - added: 2018-11-25
-            - name: LogGroup
-              schema:
-                target:
-                  target: *a1
-                  versionInfo:
-                    - added: 2018-11-25
-                versionInfo:
-                  - added: 2018-11-25
-            - name: LineTime
-              schema:
-                versionInfo:
-                  - added: 2018-11-25
-            - name: LogText
-              schema:
-                target:
-                  target: *a1
-                  versionInfo:
-                    - added: 2018-11-25
-                versionInfo:
-                  - added: 2018-11-25
-            - name: LogFilter
-              schema:
-                versionInfo:
-                  - added: 2018-11-25
-            - name: MetricNamespace
-              schema:
-                target:
-                  target: *a1
-                  versionInfo:
-                    - added: 2018-11-25
-                versionInfo:
-                  - added: 2018-11-25
-            - name: MetricName
-              schema:
-                target:
-                  target: *a1
-                  versionInfo:
-                    - added: 2018-11-25
-                versionInfo:
-                  - added: 2018-11-25
-            - name: Unit
-              schema:
-                target:
-                  target: *a1
-                  versionInfo:
-                    - added: 2018-11-25
-                versionInfo:
-                  - added: 2018-11-25
-            - name: Value
-              schema:
-                versionInfo:
-                  - added: 2018-11-25
-            - name: CloudWatchEventId
-              schema:
-                target:
-                  target: *a1
-                  versionInfo:
-                    - added: 2018-11-25
-                versionInfo:
-                  - added: 2018-11-25
-            - name: CloudWatchEventSource
-              schema:
-                versionInfo:
-                  - added: 2018-11-25
-            - name: CloudWatchEventDetailType
-              schema:
-                target:
-                  target: *a1
-                  versionInfo:
-                    - added: 2018-11-25
-                versionInfo:
-                  - added: 2018-11-25
-            - name: HealthEventArn
-              schema:
-                target:
-                  target: *a1
-                  versionInfo:
-                    - added: 2018-11-25
-                versionInfo:
-                  - added: 2018-11-25
-            - name: HealthService
-              schema:
-                target:
-                  target: *a1
-                  versionInfo:
-                    - added: 2018-11-25
-                versionInfo:
-                  - added: 2018-11-25
-            - name: HealthEventTypeCode
-              schema:
-                target:
-                  target: *a1
-                  versionInfo:
-                    - added: 2018-11-25
-                versionInfo:
-                  - added: 2018-11-25
-            - name: HealthEventTypeCategory
-              schema:
-                target:
-                  target: *a1
-                  versionInfo:
-                    - added: 2018-11-25
-                versionInfo:
-                  - added: 2018-11-25
-            - name: HealthEventDescription
-              schema:
-                target:
-                  target: *a1
-                  versionInfo:
-                    - added: 2018-11-25
-                versionInfo:
-                  - added: 2018-11-25
-            - name: CodeDeployDeploymentId
-              schema:
-                target:
-                  target: *a1
-                  versionInfo:
-                    - added: 2018-11-25
-                versionInfo:
-                  - added: 2018-11-25
-            - name: CodeDeployDeploymentGroup
-              schema:
-                target:
-                  target: *a1
-                  versionInfo:
-                    - added: 2018-11-25
-                versionInfo:
-                  - added: 2018-11-25
-            - name: CodeDeployState
-              schema:
-                target:
-                  target: *a1
-                  versionInfo:
-                    - added: 2018-11-25
-                versionInfo:
-                  - added: 2018-11-25
-            - name: CodeDeployApplication
-              schema:
-                target:
-                  target: *a1
-                  versionInfo:
-                    - added: 2018-11-25
-                versionInfo:
-                  - added: 2018-11-25
-            - name: CodeDeployInstanceGroupId
-              schema:
-                target:
-                  target: *a1
-                  versionInfo:
-                    - added: 2018-11-25
-                versionInfo:
-                  - added: 2018-11-25
-            - name: Ec2State
-              schema:
-                target:
-                  target: *a1
-                  versionInfo:
-                    - added: 2018-11-25
-                versionInfo:
-                  - added: 2018-11-25
-            - name: XRayFaultPercent
-              schema:
-                target: *a2
-                versionInfo:
-                  - added: 2018-11-25
-            - name: XRayThrottlePercent
-              schema:
-                target: *a2
-                versionInfo:
-                  - added: 2018-11-25
-            - name: XRayErrorPercent
-              schema:
-                target: *a2
-                versionInfo:
-                  - added: 2018-11-25
-            - name: XRayRequestCount
-              schema:
-                target: *a2
-                versionInfo:
-                  - added: 2018-11-25
-            - name: XRayRequestAverageLatency
-              schema:
-                target: *a2
-                versionInfo:
-                  - added: 2018-11-25
-            - name: XRayNodeName
-              schema:
-                target:
-                  target: *a1
-                  versionInfo:
-                    - added: 2018-11-25
-                versionInfo:
-                  - added: 2018-11-25
-            - name: XRayNodeType
-              schema:
-                target:
-                  target: *a1
-                  versionInfo:
-                    - added: 2018-11-25
-                versionInfo:
-                  - added: 2018-11-25
-          versionInfo:
-            - added: 2018-11-25
-        versionInfo:
-          - added: 2018-11-25
-      versionInfo:
-        - added: 2018-11-25
-<<<<<<< HEAD
-    - &a14
-      type: array
-      elementSchema:
-        target:
-          &a3
-          $key: ApplicationInfo
-          description: Describes the status of the application.
-          properties:
-            - name: ResourceGroupName
-              schema:
-                &a23
-                target: *a1
-                versionInfo:
-                  - added: 2018-11-25
-            - name: LifeCycle
-              schema:
-                &a24
-                target:
-                  target: *a1
-                  versionInfo:
-                    - added: 2018-11-25
-                versionInfo:
-                  - added: 2018-11-25
-            - name: OpsItemSNSTopicArn
-              schema:
-                target: *a1
-                versionInfo:
-                  - added: 2018-11-25
-            - name: OpsCenterEnabled
-              schema:
-                &a25
-                versionInfo:
-                  - added: 2018-11-25
-            - name: CWEMonitorEnabled
-              schema:
-                versionInfo:
-                  - added: 2018-11-25
-            - name: Remarks
-              schema:
-                target:
-                  target: *a1
-                  versionInfo:
-                    - added: 2018-11-25
-                versionInfo:
-                  - added: 2018-11-25
-          versionInfo:
-            - added: 2018-11-25
-        versionInfo:
-          - added: 2018-11-25
-      versionInfo:
-        - added: 2018-11-25
-    - &a16
-      type: array
-      elementSchema:
-        target:
-          &a8
-          $key: ApplicationComponent
-          description: Describes a standalone resource or similarly grouped resources that
-            the application is made up of.
-          properties:
-            - name: ComponentName
-              schema:
-                target:
-                  &a5
-                  target: *a1
-                  versionInfo:
-                    - added: 2018-11-25
-                versionInfo:
-                  - added: 2018-11-25
-            - name: ResourceType
-              schema:
-                target:
-                  target: *a1
-                  versionInfo:
-                    - added: 2018-11-25
-                versionInfo:
-                  - added: 2018-11-25
-            - name: Tier
-              schema:
-                versionInfo:
-                  - added: 2018-11-25
-            - name: Monitor
-              schema:
-                versionInfo:
-                  - added: 2018-11-25
-          versionInfo:
-            - added: 2018-11-25
-        versionInfo:
-          - added: 2018-11-25
-      versionInfo:
-        - added: 2018-11-25
-    - &a19
-      type: array
-      elementSchema:
-        &a41
-        target:
-          &a18
-          $key: ConfigurationEvent
-          description: " The event information. "
-          properties:
-            - name: MonitoredResourceARN
-              schema:
-                target:
-                  target: *a1
-                  versionInfo:
-                    - added: 2018-11-25
-                versionInfo:
-                  - added: 2018-11-25
-            - name: EventStatus
-              schema:
-                versionInfo:
-                  - added: 2018-11-25
-            - name: EventResourceType
-              schema:
-                versionInfo:
-                  - added: 2018-11-25
-            - name: EventTime
-              schema:
-                versionInfo:
-                  - added: 2018-11-25
-            - name: EventDetail
-              schema:
-                target:
-                  target: *a1
-                  versionInfo:
-                    - added: 2018-11-25
-                versionInfo:
-                  - added: 2018-11-25
-            - name: EventResourceName
-              schema:
-                target:
-                  target: *a1
-                  versionInfo:
-                    - added: 2018-11-25
-                versionInfo:
-                  - added: 2018-11-25
-          versionInfo:
-            - added: 2018-11-25
-        versionInfo:
-          - added: 2018-11-25
-      versionInfo:
-        - added: 2018-11-25
-    - &a20
-      type: array
-      elementSchema:
-        target:
-          &a7
-          $key: LogPattern
-          description: An object that defines the log patterns that belongs to a
-            <code>LogPatternSet</code>.
-          properties:
-            - name: PatternSetName
-              schema:
-                target: *a1
-                versionInfo:
-                  - added: 2018-11-25
-            - name: PatternName
-              schema:
-                target: *a1
-                versionInfo:
-                  - added: 2018-11-25
-            - name: Pattern
-              schema:
-                target: *a1
-                versionInfo:
-                  - added: 2018-11-25
-            - name: Rank
-              schema:
-                &a30
-                target: *a2
-                versionInfo:
-                  - added: 2018-11-25
-          versionInfo:
-            - added: 2018-11-25
-        versionInfo:
-          - added: 2018-11-25
-      versionInfo:
-        - added: 2018-11-25
-    - &a21
-      type: array
-      elementSchema:
-        target:
-          &a11
-          $key: Problem
-          description: Describes a problem that is detected by correlating observations.
-          properties:
-            - name: Id
-              schema:
-                target: *a1
-                versionInfo:
-                  - added: 2018-11-25
-            - name: Title
-              schema:
-                target:
-                  target: *a1
-                  versionInfo:
-                    - added: 2018-11-25
-                versionInfo:
-                  - added: 2018-11-25
-            - name: Insights
-              schema:
-                target:
-                  target: *a1
-                  versionInfo:
-                    - added: 2018-11-25
-                versionInfo:
-                  - added: 2018-11-25
-            - name: Status
-              schema:
-                versionInfo:
-                  - added: 2018-11-25
-            - name: AffectedResource
-              schema:
-                target:
-                  target: *a1
-                  versionInfo:
-                    - added: 2018-11-25
-                versionInfo:
-                  - added: 2018-11-25
-            - name: StartTime
-              schema:
-                versionInfo:
-                  - added: 2018-11-25
-            - name: EndTime
-              schema:
-                versionInfo:
-                  - added: 2018-11-25
-            - name: SeverityLevel
-              schema:
-                versionInfo:
-                  - added: 2018-11-25
-            - name: ResourceGroupName
-              schema:
-                target: *a1
-                versionInfo:
-                  - added: 2018-11-25
-            - name: Feedback
-              schema:
-                &a34
-                target:
-                  &a10
-                  $key: Feedback
-                  versionInfo:
-                    - added: 2018-11-25
-                versionInfo:
-                  - added: 2018-11-25
-          versionInfo:
-            - added: 2018-11-25
-        versionInfo:
-          - added: 2018-11-25
-=======
-    - $key: CreateComponentRequest
-      properties:
-        - name: ResourceGroupName
-          schema:
-            &a34
-            target: *a1
-            versionInfo:
-              - added: 2018-11-25
-        - name: ComponentName
-          schema:
-            &a35
-            target: *a1
-            versionInfo:
-              - added: 2018-11-25
-        - name: ResourceList
-          schema:
-            &a37
-            target:
-              &a9
-              type: array
-              elementSchema:
-                &a36
-                target: *a1
-                versionInfo:
-                  - added: 2018-11-25
-              versionInfo:
-                - added: 2018-11-25
-            versionInfo:
-              - added: 2018-11-25
-      summary: CreateComponentRequest
-      versionInfo:
-        - added: 2018-11-25
-    - &a6
-      $key: LogPattern
-      description: An object that defines the log patterns that belongs to a
-        <code>LogPatternSet</code>.
-      properties:
-        - name: PatternSetName
-          schema:
-            &a38
-            target: *a1
-            versionInfo:
-              - added: 2018-11-25
-        - name: PatternName
-          schema:
-            &a39
-            target: *a1
-            versionInfo:
-              - added: 2018-11-25
-        - name: Pattern
-          schema:
-            &a40
-            target: *a1
-            versionInfo:
-              - added: 2018-11-25
-        - name: Rank
-          schema:
-            &a41
-            target:
-              &a7
-              target: *a5
-              versionInfo:
-                - added: 2018-11-25
-            versionInfo:
-              - added: 2018-11-25
-      versionInfo:
-        - added: 2018-11-25
-    - $key: CreateLogPatternResponse
-      properties:
-        - name: LogPattern
-          schema:
-            &a42
-            target: *a6
-            versionInfo:
-              - added: 2018-11-25
-        - name: ResourceGroupName
-          schema:
-            &a43
-            target: *a1
-            versionInfo:
-              - added: 2018-11-25
-      versionInfo:
-        - added: 2018-11-25
-    - $key: CreateLogPatternRequest
-      properties:
-        - name: ResourceGroupName
-          schema:
-            &a44
-            target: *a1
-            versionInfo:
-              - added: 2018-11-25
-        - name: PatternSetName
-          schema:
-            &a45
-            target: *a1
-            versionInfo:
-              - added: 2018-11-25
-        - name: PatternName
-          schema:
-            &a46
-            target: *a1
-            versionInfo:
-              - added: 2018-11-25
-        - name: Pattern
-          schema:
-            &a47
-            target: *a1
-            versionInfo:
-              - added: 2018-11-25
-        - name: Rank
-          schema:
-            &a48
-            target: *a7
-            versionInfo:
-              - added: 2018-11-25
-      summary: CreateLogPatternRequest
-      versionInfo:
-        - added: 2018-11-25
-    - $key: DeleteApplicationResponse
->>>>>>> 6b7a71b7
-      versionInfo:
-        - added: 2018-11-25
-  objects:
-    - *a3
-    - $key: CreateApplicationResponse
-      properties:
-        - name: ApplicationInfo
-          schema:
-<<<<<<< HEAD
-            &a26
-            target: *a3
-=======
-            &a49
-            target: *a1
->>>>>>> 6b7a71b7
-            versionInfo:
-              - added: 2018-11-25
-      versionInfo:
-        - added: 2018-11-25
-    - &a4
-      $key: Tag
-      description: "<p>An object that defines the tags associated with an application.
-        A <i>tag</i> is a label that you optionally define and associate with an
-        application. Tags can help you categorize and manage resources in
-        different ways, such as by purpose, owner, environment, or other
-        criteria.</p> <p>Each tag consists of a required <i>tag key</i> and an
-        associated <i>tag value</i>, both of which you define. A tag key is a
-        general label that acts as a category for a more specific tag value. A
-        tag value acts as a descriptor within a tag key. A tag key can contain
-        as many as 128 characters. A tag value can contain as many as 256
-        characters. The characters can be Unicode letters, digits, white space,
-        or one of the following symbols: _ . : / = + -. The following additional
-        restrictions apply to tags:</p> <ul> <li> <p>Tag keys and values are
-        case sensitive.</p> </li> <li> <p>For each associated resource, each tag
-        key must be unique and it can have only one value.</p> </li> <li> <p>The
-        <code>aws:</code> prefix is reserved for use by AWS; you can’t use it in
-        any tag keys or values that you define. In addition, you can't edit or
-        remove tag keys or values that use this prefix. </p> </li> </ul>"
-      properties:
-        - name: Key
-          required: true
-          schema:
-<<<<<<< HEAD
-=======
-            &a50
->>>>>>> 6b7a71b7
-            target: *a1
-            versionInfo:
-              - added: 2018-11-25
-        - name: Value
-          required: true
-          schema:
-<<<<<<< HEAD
-=======
-            &a51
->>>>>>> 6b7a71b7
-            target: *a1
-            versionInfo:
-              - added: 2018-11-25
-      versionInfo:
-        - added: 2018-11-25
-    - $key: CreateApplicationRequest
-      properties:
-        - name: ResourceGroupName
-          required: true
-          schema:
-<<<<<<< HEAD
-=======
-            &a52
->>>>>>> 6b7a71b7
-            target: *a1
-            versionInfo:
-              - added: 2018-11-25
-        - name: OpsCenterEnabled
-          schema:
-<<<<<<< HEAD
-=======
-            &a53
-            target: *a1
->>>>>>> 6b7a71b7
-            versionInfo:
-              - added: 2018-11-25
-        - name: CWEMonitorEnabled
-          schema:
-<<<<<<< HEAD
-=======
-            &a54
-            target: *a1
->>>>>>> 6b7a71b7
-            versionInfo:
-              - added: 2018-11-25
-        - name: OpsItemSNSTopicArn
-          schema:
-<<<<<<< HEAD
-            target: *a1
-=======
-            &a55
-            target: *a3
->>>>>>> 6b7a71b7
-            versionInfo:
-              - added: 2018-11-25
-        - name: Tags
-          schema:
-<<<<<<< HEAD
-            &a28
-            target:
-              &a22
-              type: array
-              elementSchema:
-                &a27
-                target: *a4
-                versionInfo:
-                  - added: 2018-11-25
-              versionInfo:
-                - added: 2018-11-25
-=======
-            &a56
-            target: *a1
->>>>>>> 6b7a71b7
-            versionInfo:
-              - added: 2018-11-25
-      summary: CreateApplicationRequest
-      versionInfo:
-        - added: 2018-11-25
-<<<<<<< HEAD
-    - $key: CreateComponentResponse
-      versionInfo:
-        - added: 2018-11-25
-    - $key: CreateComponentRequest
-      properties:
-        - name: ResourceGroupName
-          required: true
-          schema:
-=======
-    - &a8
-      $key: ApplicationComponent
-      description: Describes a standalone resource or similarly grouped resources that
-        the application is made up of.
-      properties:
-        - name: ComponentName
-          schema:
-            &a57
-            target: *a1
-            versionInfo:
-              - added: 2018-11-25
-        - name: ResourceType
-          schema:
-            &a58
->>>>>>> 6b7a71b7
-            target: *a1
-            versionInfo:
-              - added: 2018-11-25
-        - name: ComponentName
-          required: true
-          schema:
-<<<<<<< HEAD
-            target: *a5
-=======
-            &a59
->>>>>>> 6b7a71b7
-            versionInfo:
-              - added: 2018-11-25
-        - name: ResourceList
-          required: true
-          schema:
-<<<<<<< HEAD
-            &a29
-            target: *a6
-=======
-            &a60
-            target: *a2
->>>>>>> 6b7a71b7
-            versionInfo:
-              - added: 2018-11-25
-      summary: CreateComponentRequest
-      versionInfo:
-        - added: 2018-11-25
-    - *a7
-    - $key: CreateLogPatternResponse
-      properties:
-        - name: LogPattern
-          schema:
-<<<<<<< HEAD
-            &a31
-            target: *a7
-=======
-            &a61
-            target: *a8
->>>>>>> 6b7a71b7
-            versionInfo:
-              - added: 2018-11-25
-        - name: ResourceGroupName
-          schema:
-<<<<<<< HEAD
-            target: *a1
-=======
-            &a62
-            target: *a9
->>>>>>> 6b7a71b7
-            versionInfo:
-              - added: 2018-11-25
-      versionInfo:
-        - added: 2018-11-25
-    - $key: CreateLogPatternRequest
-      properties:
-        - name: ResourceGroupName
-          required: true
-          schema:
-<<<<<<< HEAD
-=======
-            &a63
->>>>>>> 6b7a71b7
-            target: *a1
-            versionInfo:
-              - added: 2018-11-25
-        - name: PatternSetName
-          required: true
-          schema:
-<<<<<<< HEAD
-            target: *a1
-            versionInfo:
-              - added: 2018-11-25
-        - name: PatternName
-          required: true
-          schema:
-=======
-            &a64
-            target: *a1
-            versionInfo:
-              - added: 2018-11-25
-      summary: DescribeComponentRequest
-      versionInfo:
-        - added: 2018-11-25
-    - $key: DescribeComponentConfigurationResponse
-      properties:
-        - name: Monitor
-          schema:
-            &a65
-            target: *a2
-            versionInfo:
-              - added: 2018-11-25
-        - name: Tier
-          schema:
-            &a66
-            versionInfo:
-              - added: 2018-11-25
-        - name: ComponentConfiguration
-          schema:
-            &a67
->>>>>>> 6b7a71b7
-            target: *a1
-            versionInfo:
-              - added: 2018-11-25
-        - name: Pattern
-          required: true
-          schema:
-<<<<<<< HEAD
-=======
-            &a68
->>>>>>> 6b7a71b7
-            target: *a1
-            versionInfo:
-              - added: 2018-11-25
-        - name: Rank
-          required: true
-          schema:
-<<<<<<< HEAD
-            target: *a2
-=======
-            &a69
-            target: *a1
->>>>>>> 6b7a71b7
-            versionInfo:
-              - added: 2018-11-25
-      summary: CreateLogPatternRequest
-      versionInfo:
-        - added: 2018-11-25
-<<<<<<< HEAD
-    - $key: DeleteApplicationResponse
-=======
-    - $key: DescribeComponentConfigurationRecommendationResponse
-      properties:
-        - name: ComponentConfiguration
-          schema:
-            &a70
-            target: *a1
-            versionInfo:
-              - added: 2018-11-25
->>>>>>> 6b7a71b7
-      versionInfo:
-        - added: 2018-11-25
-    - $key: DeleteApplicationRequest
-      properties:
-        - name: ResourceGroupName
-          required: true
-          schema:
-<<<<<<< HEAD
-            target: *a1
-            versionInfo:
-              - added: 2018-11-25
-      summary: DeleteApplicationRequest
-=======
-            &a71
-            target: *a1
-            versionInfo:
-              - added: 2018-11-25
-        - name: ComponentName
-          schema:
-            &a72
-            target: *a1
-            versionInfo:
-              - added: 2018-11-25
-        - name: Tier
-          schema:
-            &a73
-            versionInfo:
-              - added: 2018-11-25
-      summary: DescribeComponentConfigurationRecommendationRequest
->>>>>>> 6b7a71b7
-      versionInfo:
-        - added: 2018-11-25
-    - $key: DeleteComponentResponse
-      versionInfo:
-        - added: 2018-11-25
-    - $key: DeleteComponentRequest
-      properties:
-        - name: ResourceGroupName
-          required: true
-          schema:
-<<<<<<< HEAD
-=======
-            &a74
->>>>>>> 6b7a71b7
-            target: *a1
-            versionInfo:
-              - added: 2018-11-25
-        - name: ComponentName
-          required: true
-          schema:
-<<<<<<< HEAD
-            target: *a5
-=======
-            &a75
-            target: *a6
->>>>>>> 6b7a71b7
-            versionInfo:
-              - added: 2018-11-25
-      summary: DeleteComponentRequest
-      versionInfo:
-        - added: 2018-11-25
-    - $key: DeleteLogPatternResponse
-      versionInfo:
-        - added: 2018-11-25
-    - $key: DeleteLogPatternRequest
-      properties:
-        - name: ResourceGroupName
-          required: true
-          schema:
-<<<<<<< HEAD
-=======
-            &a76
->>>>>>> 6b7a71b7
-            target: *a1
-            versionInfo:
-              - added: 2018-11-25
-        - name: PatternSetName
-          required: true
-          schema:
-<<<<<<< HEAD
-=======
-            &a77
->>>>>>> 6b7a71b7
-            target: *a1
-            versionInfo:
-              - added: 2018-11-25
-        - name: PatternName
-          required: true
-          schema:
-<<<<<<< HEAD
-=======
-            &a78
->>>>>>> 6b7a71b7
-            target: *a1
-            versionInfo:
-              - added: 2018-11-25
-      summary: DeleteLogPatternRequest
-      versionInfo:
-        - added: 2018-11-25
-<<<<<<< HEAD
-    - $key: DescribeApplicationResponse
-      properties:
-        - name: ApplicationInfo
-          schema:
-            target: *a3
-=======
-    - &a12
-      $key: Observation
-      description: Describes an anomaly or error with the application.
-      properties:
-        - name: Id
-          schema:
-            &a79
-            target: *a1
-            versionInfo:
-              - added: 2018-11-25
-        - name: StartTime
-          schema:
-            &a80
-            target: *a10
-            versionInfo:
-              - added: 2018-11-25
-        - name: EndTime
-          schema:
-            &a81
-            target: *a10
-            versionInfo:
-              - added: 2018-11-25
-        - name: SourceType
-          schema:
-            &a82
-            target: *a1
-            versionInfo:
-              - added: 2018-11-25
-        - name: SourceARN
-          schema:
-            &a83
-            target: *a1
-            versionInfo:
-              - added: 2018-11-25
-        - name: LogGroup
-          schema:
-            &a84
-            target: *a1
-            versionInfo:
-              - added: 2018-11-25
-        - name: LineTime
-          schema:
-            &a85
-            target: *a10
-            versionInfo:
-              - added: 2018-11-25
-        - name: LogText
-          schema:
-            &a86
-            target: *a1
-            versionInfo:
-              - added: 2018-11-25
-        - name: LogFilter
-          schema:
-            &a87
-            versionInfo:
-              - added: 2018-11-25
-        - name: MetricNamespace
-          schema:
-            &a88
-            target: *a1
-            versionInfo:
-              - added: 2018-11-25
-        - name: MetricName
-          schema:
-            &a89
-            target: *a1
-            versionInfo:
-              - added: 2018-11-25
-        - name: Unit
-          schema:
-            &a90
-            target: *a1
-            versionInfo:
-              - added: 2018-11-25
-        - name: Value
-          schema:
-            &a92
-            target:
-              &a91
-              target: *a11
-              versionInfo:
-                - added: 2018-11-25
-            versionInfo:
-              - added: 2018-11-25
-        - name: CloudWatchEventId
-          schema:
-            &a93
-            target: *a1
-            versionInfo:
-              - added: 2018-11-25
-        - name: CloudWatchEventSource
-          schema:
-            &a94
-            versionInfo:
-              - added: 2018-11-25
-        - name: CloudWatchEventDetailType
-          schema:
-            &a95
-            target: *a1
-            versionInfo:
-              - added: 2018-11-25
-        - name: HealthEventArn
-          schema:
-            &a96
-            target: *a1
-            versionInfo:
-              - added: 2018-11-25
-        - name: HealthService
-          schema:
-            &a97
-            target: *a1
-            versionInfo:
-              - added: 2018-11-25
-        - name: HealthEventTypeCode
-          schema:
-            &a98
-            target: *a1
-            versionInfo:
-              - added: 2018-11-25
-        - name: HealthEventTypeCategory
-          schema:
-            &a99
-            target: *a1
-            versionInfo:
-              - added: 2018-11-25
-        - name: HealthEventDescription
-          schema:
-            &a100
-            target: *a1
-            versionInfo:
-              - added: 2018-11-25
-        - name: CodeDeployDeploymentId
-          schema:
-            &a101
-            target: *a1
-            versionInfo:
-              - added: 2018-11-25
-        - name: CodeDeployDeploymentGroup
-          schema:
-            &a102
-            target: *a1
-            versionInfo:
-              - added: 2018-11-25
-        - name: CodeDeployState
-          schema:
-            &a103
-            target: *a1
->>>>>>> 6b7a71b7
-            versionInfo:
-              - added: 2018-11-25
-      versionInfo:
-        - added: 2018-11-25
-    - $key: DescribeApplicationRequest
-      properties:
-        - name: ResourceGroupName
-          required: true
-          schema:
-<<<<<<< HEAD
-=======
-            &a104
->>>>>>> 6b7a71b7
-            target: *a1
-            versionInfo:
-              - added: 2018-11-25
-      summary: DescribeApplicationRequest
-      versionInfo:
-        - added: 2018-11-25
-    - *a8
-    - $key: DescribeComponentResponse
-      properties:
-        - name: ApplicationComponent
-          schema:
-<<<<<<< HEAD
-            &a32
-            target: *a8
-=======
-            &a105
-            target: *a1
->>>>>>> 6b7a71b7
-            versionInfo:
-              - added: 2018-11-25
-        - name: ResourceList
-          schema:
-<<<<<<< HEAD
-            target: *a6
-=======
-            &a106
-            target: *a1
->>>>>>> 6b7a71b7
-            versionInfo:
-              - added: 2018-11-25
-      versionInfo:
-        - added: 2018-11-25
-    - $key: DescribeComponentRequest
-      properties:
-        - name: ResourceGroupName
-          required: true
-          schema:
-<<<<<<< HEAD
-            target: *a1
-=======
-            &a108
-            target:
-              &a107
-              target: *a5
-              versionInfo:
-                - added: 2018-11-25
->>>>>>> 6b7a71b7
-            versionInfo:
-              - added: 2018-11-25
-        - name: ComponentName
-          required: true
-          schema:
-<<<<<<< HEAD
-            target: *a5
-=======
-            &a110
-            target:
-              &a109
-              target: *a5
-              versionInfo:
-                - added: 2018-11-25
->>>>>>> 6b7a71b7
-            versionInfo:
-              - added: 2018-11-25
-      summary: DescribeComponentRequest
-      versionInfo:
-        - added: 2018-11-25
-    - $key: DescribeComponentConfigurationResponse
-      properties:
-        - name: Monitor
-          schema:
-<<<<<<< HEAD
-=======
-            &a112
-            target:
-              &a111
-              target: *a5
-              versionInfo:
-                - added: 2018-11-25
->>>>>>> 6b7a71b7
-            versionInfo:
-              - added: 2018-11-25
-        - name: Tier
-          schema:
-<<<<<<< HEAD
-=======
-            &a114
-            target:
-              &a113
-              target: *a5
-              versionInfo:
-                - added: 2018-11-25
->>>>>>> 6b7a71b7
-            versionInfo:
-              - added: 2018-11-25
-        - name: ComponentConfiguration
-          schema:
-<<<<<<< HEAD
-            target: *a1
-=======
-            &a116
-            target:
-              &a115
-              target: *a5
-              versionInfo:
-                - added: 2018-11-25
->>>>>>> 6b7a71b7
-            versionInfo:
-              - added: 2018-11-25
-      versionInfo:
-        - added: 2018-11-25
-    - $key: DescribeComponentConfigurationRequest
-      properties:
-        - name: ResourceGroupName
-          required: true
-          schema:
-<<<<<<< HEAD
-=======
-            &a117
->>>>>>> 6b7a71b7
-            target: *a1
-            versionInfo:
-              - added: 2018-11-25
-        - name: ComponentName
-          required: true
-          schema:
-<<<<<<< HEAD
-            target: *a5
-=======
-            &a118
-            target: *a1
->>>>>>> 6b7a71b7
-            versionInfo:
-              - added: 2018-11-25
-      summary: DescribeComponentConfigurationRequest
-      versionInfo:
-        - added: 2018-11-25
-    - $key: DescribeComponentConfigurationRecommendationResponse
-      properties:
-        - name: ComponentConfiguration
-          schema:
-<<<<<<< HEAD
-            target: *a1
-=======
-            &a119
-            target: *a12
->>>>>>> 6b7a71b7
-            versionInfo:
-              - added: 2018-11-25
-      versionInfo:
-        - added: 2018-11-25
-    - $key: DescribeComponentConfigurationRecommendationRequest
-      properties:
-        - name: ResourceGroupName
-          required: true
-          schema:
-<<<<<<< HEAD
-            target: *a1
-            versionInfo:
-              - added: 2018-11-25
-        - name: ComponentName
-          required: true
-          schema:
-            target: *a5
-=======
-            &a120
-            target: *a1
-            versionInfo:
-              - added: 2018-11-25
-      summary: DescribeObservationRequest
-      versionInfo:
-        - added: 2018-11-25
-    - &a13
-      $key: Feedback
-      versionInfo:
-        - added: 2018-11-25
-    - &a14
-      $key: Problem
-      description: Describes a problem that is detected by correlating observations.
-      properties:
-        - name: Id
-          schema:
-            &a121
-            target: *a1
->>>>>>> 6b7a71b7
-            versionInfo:
-              - added: 2018-11-25
-        - name: Tier
-          required: true
-          schema:
-<<<<<<< HEAD
-=======
-            &a122
-            target: *a1
->>>>>>> 6b7a71b7
-            versionInfo:
-              - added: 2018-11-25
-      summary: DescribeComponentConfigurationRecommendationRequest
-      versionInfo:
-        - added: 2018-11-25
-    - $key: DescribeLogPatternResponse
-      properties:
-        - name: ResourceGroupName
-          schema:
-<<<<<<< HEAD
-=======
-            &a123
->>>>>>> 6b7a71b7
-            target: *a1
-            versionInfo:
-              - added: 2018-11-25
-        - name: LogPattern
-          schema:
-<<<<<<< HEAD
-            target: *a7
-=======
-            &a124
->>>>>>> 6b7a71b7
-            versionInfo:
-              - added: 2018-11-25
-      versionInfo:
-        - added: 2018-11-25
-    - $key: DescribeLogPatternRequest
-      properties:
-        - name: ResourceGroupName
-          required: true
-          schema:
-<<<<<<< HEAD
-=======
-            &a125
->>>>>>> 6b7a71b7
-            target: *a1
-            versionInfo:
-              - added: 2018-11-25
-        - name: PatternSetName
-          required: true
-          schema:
-<<<<<<< HEAD
-            target: *a1
-=======
-            &a126
-            target: *a10
->>>>>>> 6b7a71b7
-            versionInfo:
-              - added: 2018-11-25
-        - name: PatternName
-          required: true
-          schema:
-<<<<<<< HEAD
-            target: *a1
-=======
-            &a127
-            target: *a10
->>>>>>> 6b7a71b7
-            versionInfo:
-              - added: 2018-11-25
-      summary: DescribeLogPatternRequest
-      versionInfo:
-        - added: 2018-11-25
-    - *a9
-    - $key: DescribeObservationResponse
-      properties:
-        - name: Observation
-          schema:
-<<<<<<< HEAD
-            &a33
-            target: *a9
-=======
-            &a128
->>>>>>> 6b7a71b7
-            versionInfo:
-              - added: 2018-11-25
-      versionInfo:
-        - added: 2018-11-25
-    - $key: DescribeObservationRequest
-      properties:
-        - name: ObservationId
-          required: true
-          schema:
-<<<<<<< HEAD
-            target: *a1
-            versionInfo:
-              - added: 2018-11-25
-      summary: DescribeObservationRequest
-=======
-            &a129
-            target: *a1
-            versionInfo:
-              - added: 2018-11-25
-        - name: Feedback
-          schema:
-            &a130
-            target: *a13
-            versionInfo:
-              - added: 2018-11-25
->>>>>>> 6b7a71b7
-      versionInfo:
-        - added: 2018-11-25
-    - *a10
-    - *a11
-    - $key: DescribeProblemResponse
-      properties:
-        - name: Problem
-          schema:
-<<<<<<< HEAD
-            &a35
-            target: *a11
-=======
-            &a131
-            target: *a14
->>>>>>> 6b7a71b7
-            versionInfo:
-              - added: 2018-11-25
-      versionInfo:
-        - added: 2018-11-25
-    - $key: DescribeProblemRequest
-      properties:
-        - name: ProblemId
-          required: true
-          schema:
-<<<<<<< HEAD
-=======
-            &a132
->>>>>>> 6b7a71b7
-            target: *a1
-            versionInfo:
-              - added: 2018-11-25
-      summary: DescribeProblemRequest
-      versionInfo:
-        - added: 2018-11-25
-<<<<<<< HEAD
-    - &a13
-=======
-    - &a15
->>>>>>> 6b7a71b7
-      $key: RelatedObservations
-      description: Describes observations related to the problem.
-      properties:
-        - name: ObservationList
-          schema:
-<<<<<<< HEAD
-            &a36
-            target: *a12
-=======
-            &a135
-            target:
-              &a134
-              type: array
-              elementSchema:
-                &a133
-                target: *a12
-                versionInfo:
-                  - added: 2018-11-25
-              versionInfo:
-                - added: 2018-11-25
->>>>>>> 6b7a71b7
-            versionInfo:
-              - added: 2018-11-25
-      versionInfo:
-        - added: 2018-11-25
-    - $key: DescribeProblemObservationsResponse
-      properties:
-        - name: RelatedObservations
-          schema:
-<<<<<<< HEAD
-            &a37
-            target: *a13
-=======
-            &a136
-            target: *a15
->>>>>>> 6b7a71b7
-            versionInfo:
-              - added: 2018-11-25
-      versionInfo:
-        - added: 2018-11-25
-    - $key: DescribeProblemObservationsRequest
-      properties:
-        - name: ProblemId
-          required: true
-          schema:
-<<<<<<< HEAD
-=======
-            &a137
->>>>>>> 6b7a71b7
-            target: *a1
-            versionInfo:
-              - added: 2018-11-25
-      summary: DescribeProblemObservationsRequest
-      versionInfo:
-        - added: 2018-11-25
-    - $key: ListApplicationsResponse
-      properties:
-        - name: ApplicationInfoList
-          schema:
-<<<<<<< HEAD
-            &a38
-            target: *a14
-=======
-            &a140
-            target:
-              &a139
-              type: array
-              elementSchema:
-                &a138
-                target: *a3
-                versionInfo:
-                  - added: 2018-11-25
-              versionInfo:
-                - added: 2018-11-25
->>>>>>> 6b7a71b7
-            versionInfo:
-              - added: 2018-11-25
-        - name: NextToken
-          schema:
-<<<<<<< HEAD
-            target:
-              &a15
               target: *a1
               versionInfo:
                 - added: 2018-11-25
-=======
-            &a141
-            target: *a1
->>>>>>> 6b7a71b7
             versionInfo:
               - added: 2018-11-25
       versionInfo:
@@ -1850,37 +1054,22 @@
       properties:
         - name: MaxResults
           schema:
-<<<<<<< HEAD
-            &a39
+            &a45
             target:
-              &a17
-=======
-            &a142
-            target:
-              &a16
->>>>>>> 6b7a71b7
+              &a20
               constraints:
                 - name: Minimum
                   minimum: 1
                 - name: Maximum
                   maximum: 40
-<<<<<<< HEAD
-              target: *a2
-=======
-              target: *a5
->>>>>>> 6b7a71b7
+              target: *a4
               versionInfo:
                 - added: 2018-11-25
             versionInfo:
               - added: 2018-11-25
         - name: NextToken
           schema:
-<<<<<<< HEAD
-            target: *a15
-=======
-            &a143
-            target: *a1
->>>>>>> 6b7a71b7
+            target: *a18
             versionInfo:
               - added: 2018-11-25
       summary: ListApplicationsRequest
@@ -1890,32 +1079,13 @@
       properties:
         - name: ApplicationComponentList
           schema:
-<<<<<<< HEAD
-            &a40
-            target: *a16
-=======
-            &a146
-            target:
-              &a145
-              type: array
-              elementSchema:
-                &a144
-                target: *a8
-                versionInfo:
-                  - added: 2018-11-25
-              versionInfo:
-                - added: 2018-11-25
->>>>>>> 6b7a71b7
+            &a46
+            target: *a19
             versionInfo:
               - added: 2018-11-25
         - name: NextToken
           schema:
-<<<<<<< HEAD
-            target: *a15
-=======
-            &a147
-            target: *a1
->>>>>>> 6b7a71b7
+            target: *a18
             versionInfo:
               - added: 2018-11-25
       versionInfo:
@@ -1925,199 +1095,268 @@
         - name: ResourceGroupName
           required: true
           schema:
-<<<<<<< HEAD
-=======
-            &a148
->>>>>>> 6b7a71b7
             target: *a1
             versionInfo:
               - added: 2018-11-25
         - name: MaxResults
           schema:
-<<<<<<< HEAD
-            target: *a17
-=======
-            &a149
-            target: *a16
->>>>>>> 6b7a71b7
+            target: *a20
             versionInfo:
               - added: 2018-11-25
         - name: NextToken
           schema:
-<<<<<<< HEAD
-            target: *a15
-=======
-            &a150
-            target: *a1
->>>>>>> 6b7a71b7
+            target: *a18
             versionInfo:
               - added: 2018-11-25
       summary: ListComponentsRequest
       versionInfo:
         - added: 2018-11-25
-<<<<<<< HEAD
-    - *a18
-=======
-    - &a17
-      $key: ConfigurationEvent
-      description: " The event information. "
-      properties:
-        - name: MonitoredResourceARN
-          schema:
-            &a151
-            target: *a1
+    - *a21
+    - $key: ListConfigurationHistoryResponse
+      properties:
+        - name: EventList
+          schema:
+            &a48
+            target: *a22
+            versionInfo:
+              - added: 2018-11-25
+        - name: NextToken
+          schema:
+            target: *a18
+            versionInfo:
+              - added: 2018-11-25
+      versionInfo:
+        - added: 2018-11-25
+    - $key: ListConfigurationHistoryRequest
+      properties:
+        - name: ResourceGroupName
+          schema:
+            target: *a1
+            versionInfo:
+              - added: 2018-11-25
+        - name: StartTime
+          schema:
+            target: *a2
+            versionInfo:
+              - added: 2018-11-25
+        - name: EndTime
+          schema:
+            target: *a2
             versionInfo:
               - added: 2018-11-25
         - name: EventStatus
           schema:
-            &a152
-            versionInfo:
-              - added: 2018-11-25
-        - name: EventResourceType
-          schema:
-            &a153
-            versionInfo:
-              - added: 2018-11-25
-        - name: EventTime
-          schema:
-            &a154
-            target: *a10
-            versionInfo:
-              - added: 2018-11-25
-        - name: EventDetail
-          schema:
-            &a155
-            target: *a1
-            versionInfo:
-              - added: 2018-11-25
-        - name: EventResourceName
-          schema:
-            &a156
-            target: *a1
-            versionInfo:
-              - added: 2018-11-25
-      versionInfo:
-        - added: 2018-11-25
->>>>>>> 6b7a71b7
-    - $key: ListConfigurationHistoryResponse
-      properties:
-        - name: EventList
-          schema:
-<<<<<<< HEAD
-            &a42
-            target: *a19
-=======
-            &a159
-            target:
-              &a158
-              type: array
-              elementSchema:
-                &a157
-                target: *a17
-                versionInfo:
-                  - added: 2018-11-25
-              versionInfo:
-                - added: 2018-11-25
->>>>>>> 6b7a71b7
+            versionInfo:
+              - added: 2018-11-25
+        - name: MaxResults
+          schema:
+            target: *a20
             versionInfo:
               - added: 2018-11-25
         - name: NextToken
           schema:
-<<<<<<< HEAD
-            target: *a15
-=======
-            &a160
-            target: *a1
->>>>>>> 6b7a71b7
-            versionInfo:
-              - added: 2018-11-25
-      versionInfo:
-        - added: 2018-11-25
-    - $key: ListConfigurationHistoryRequest
+            target: *a18
+            versionInfo:
+              - added: 2018-11-25
+      summary: ListConfigurationHistoryRequest
+      versionInfo:
+        - added: 2018-11-25
+    - $key: ListLogPatternSetsResponse
       properties:
         - name: ResourceGroupName
           schema:
-<<<<<<< HEAD
-=======
-            &a161
->>>>>>> 6b7a71b7
-            target: *a1
-            versionInfo:
-              - added: 2018-11-25
-        - name: StartTime
-          schema:
-<<<<<<< HEAD
-=======
-            &a162
-            target: *a10
->>>>>>> 6b7a71b7
-            versionInfo:
-              - added: 2018-11-25
-        - name: EndTime
-          schema:
-<<<<<<< HEAD
-=======
-            &a163
-            target: *a10
->>>>>>> 6b7a71b7
-            versionInfo:
-              - added: 2018-11-25
-        - name: EventStatus
-          schema:
-<<<<<<< HEAD
-=======
-            &a164
->>>>>>> 6b7a71b7
-            versionInfo:
-              - added: 2018-11-25
-        - name: MaxResults
-          schema:
-<<<<<<< HEAD
-            target: *a17
-=======
-            &a165
-            target: *a16
->>>>>>> 6b7a71b7
-            versionInfo:
-              - added: 2018-11-25
-        - name: NextToken
-          schema:
-<<<<<<< HEAD
-            target: *a15
-=======
-            &a166
-            target: *a1
->>>>>>> 6b7a71b7
-            versionInfo:
-              - added: 2018-11-25
-      summary: ListConfigurationHistoryRequest
-      versionInfo:
-        - added: 2018-11-25
-    - $key: ListLogPatternSetsResponse
-      properties:
-        - name: ResourceGroupName
-          schema:
-<<<<<<< HEAD
-=======
-            &a167
->>>>>>> 6b7a71b7
             target: *a1
             versionInfo:
               - added: 2018-11-25
         - name: LogPatternSets
           schema:
-<<<<<<< HEAD
             target:
               type: array
               elementSchema:
-=======
-            &a170
+                target: *a1
+                versionInfo:
+                  - added: 2018-11-25
+              versionInfo:
+                - added: 2018-11-25
+            versionInfo:
+              - added: 2018-11-25
+        - name: NextToken
+          schema:
+            target: *a18
+            versionInfo:
+              - added: 2018-11-25
+      versionInfo:
+        - added: 2018-11-25
+    - $key: ListLogPatternSetsRequest
+      properties:
+        - name: ResourceGroupName
+          required: true
+          schema:
+            target: *a1
+            versionInfo:
+              - added: 2018-11-25
+        - name: MaxResults
+          schema:
+            target: *a20
+            versionInfo:
+              - added: 2018-11-25
+        - name: NextToken
+          schema:
+            target: *a18
+            versionInfo:
+              - added: 2018-11-25
+      summary: ListLogPatternSetsRequest
+      versionInfo:
+        - added: 2018-11-25
+    - $key: ListLogPatternsResponse
+      properties:
+        - name: ResourceGroupName
+          schema:
+            target: *a1
+            versionInfo:
+              - added: 2018-11-25
+        - name: LogPatterns
+          schema:
+            &a49
+            target: *a23
+            versionInfo:
+              - added: 2018-11-25
+        - name: NextToken
+          schema:
+            target: *a18
+            versionInfo:
+              - added: 2018-11-25
+      versionInfo:
+        - added: 2018-11-25
+    - $key: ListLogPatternsRequest
+      properties:
+        - name: ResourceGroupName
+          required: true
+          schema:
+            target: *a1
+            versionInfo:
+              - added: 2018-11-25
+        - name: PatternSetName
+          schema:
+            target: *a1
+            versionInfo:
+              - added: 2018-11-25
+        - name: MaxResults
+          schema:
+            target: *a20
+            versionInfo:
+              - added: 2018-11-25
+        - name: NextToken
+          schema:
+            target: *a18
+            versionInfo:
+              - added: 2018-11-25
+      summary: ListLogPatternsRequest
+      versionInfo:
+        - added: 2018-11-25
+    - $key: ListProblemsResponse
+      properties:
+        - name: ProblemList
+          schema:
+            &a50
+            target: *a24
+            versionInfo:
+              - added: 2018-11-25
+        - name: NextToken
+          schema:
+            target: *a18
+            versionInfo:
+              - added: 2018-11-25
+      versionInfo:
+        - added: 2018-11-25
+    - $key: ListProblemsRequest
+      properties:
+        - name: ResourceGroupName
+          schema:
+            target: *a1
+            versionInfo:
+              - added: 2018-11-25
+        - name: StartTime
+          schema:
+            target: *a2
+            versionInfo:
+              - added: 2018-11-25
+        - name: EndTime
+          schema:
+            target: *a2
+            versionInfo:
+              - added: 2018-11-25
+        - name: MaxResults
+          schema:
+            target: *a20
+            versionInfo:
+              - added: 2018-11-25
+        - name: NextToken
+          schema:
+            target: *a18
+            versionInfo:
+              - added: 2018-11-25
+      summary: ListProblemsRequest
+      versionInfo:
+        - added: 2018-11-25
+    - $key: ListTagsForResourceResponse
+      properties:
+        - name: Tags
+          schema:
+            target: *a25
+            versionInfo:
+              - added: 2018-11-25
+      versionInfo:
+        - added: 2018-11-25
+    - $key: ListTagsForResourceRequest
+      properties:
+        - name: ResourceARN
+          required: true
+          schema:
+            target: *a1
+            versionInfo:
+              - added: 2018-11-25
+      summary: ListTagsForResourceRequest
+      versionInfo:
+        - added: 2018-11-25
+    - $key: TagResourceResponse
+      versionInfo:
+        - added: 2018-11-25
+    - $key: TagResourceRequest
+      properties:
+        - name: ResourceARN
+          required: true
+          schema:
+            target: *a1
+            versionInfo:
+              - added: 2018-11-25
+        - name: Tags
+          required: true
+          schema:
+            target: *a25
+            versionInfo:
+              - added: 2018-11-25
+      summary: TagResourceRequest
+      versionInfo:
+        - added: 2018-11-25
+    - $key: UntagResourceResponse
+      versionInfo:
+        - added: 2018-11-25
+    - $key: UntagResourceRequest
+      properties:
+        - name: ResourceARN
+          required: true
+          schema:
+            target: *a1
+            versionInfo:
+              - added: 2018-11-25
+        - name: TagKeys
+          required: true
+          schema:
             target:
-              &a169
+              &a51
               type: array
               elementSchema:
-                &a168
->>>>>>> 6b7a71b7
                 target: *a1
                 versionInfo:
                   - added: 2018-11-25
@@ -2125,436 +1364,77 @@
                 - added: 2018-11-25
             versionInfo:
               - added: 2018-11-25
-        - name: NextToken
-          schema:
-<<<<<<< HEAD
-            target: *a15
-=======
-            &a171
-            target: *a1
->>>>>>> 6b7a71b7
-            versionInfo:
-              - added: 2018-11-25
-      versionInfo:
-        - added: 2018-11-25
-    - $key: ListLogPatternSetsRequest
+      summary: UntagResourceRequest
+      versionInfo:
+        - added: 2018-11-25
+    - $key: UpdateApplicationResponse
+      properties:
+        - name: ApplicationInfo
+          schema:
+            target: *a6
+            versionInfo:
+              - added: 2018-11-25
+      versionInfo:
+        - added: 2018-11-25
+    - $key: UpdateApplicationRequest
       properties:
         - name: ResourceGroupName
           required: true
           schema:
-<<<<<<< HEAD
-=======
-            &a172
->>>>>>> 6b7a71b7
-            target: *a1
-            versionInfo:
-              - added: 2018-11-25
-        - name: MaxResults
-          schema:
-<<<<<<< HEAD
-            target: *a17
-=======
-            &a173
-            target: *a16
->>>>>>> 6b7a71b7
-            versionInfo:
-              - added: 2018-11-25
-        - name: NextToken
-          schema:
-<<<<<<< HEAD
-            target: *a15
-=======
-            &a174
-            target: *a1
->>>>>>> 6b7a71b7
-            versionInfo:
-              - added: 2018-11-25
-      summary: ListLogPatternSetsRequest
-      versionInfo:
-        - added: 2018-11-25
-    - $key: ListLogPatternsResponse
+            target: *a1
+            versionInfo:
+              - added: 2018-11-25
+        - name: OpsCenterEnabled
+          schema:
+            target: *a5
+            versionInfo:
+              - added: 2018-11-25
+        - name: CWEMonitorEnabled
+          schema:
+            target: *a5
+            versionInfo:
+              - added: 2018-11-25
+        - name: OpsItemSNSTopicArn
+          schema:
+            target: *a1
+            versionInfo:
+              - added: 2018-11-25
+        - name: RemoveSNSTopic
+          schema:
+            target: *a5
+            versionInfo:
+              - added: 2018-11-25
+      summary: UpdateApplicationRequest
+      versionInfo:
+        - added: 2018-11-25
+    - $key: UpdateComponentResponse
+      versionInfo:
+        - added: 2018-11-25
+    - $key: UpdateComponentRequest
       properties:
         - name: ResourceGroupName
-          schema:
-<<<<<<< HEAD
-=======
-            &a175
->>>>>>> 6b7a71b7
-            target: *a1
-            versionInfo:
-              - added: 2018-11-25
-        - name: LogPatterns
-          schema:
-<<<<<<< HEAD
-            &a43
-            target: *a20
-=======
-            &a178
-            target:
-              &a177
-              type: array
-              elementSchema:
-                &a176
-                target: *a6
-                versionInfo:
-                  - added: 2018-11-25
-              versionInfo:
-                - added: 2018-11-25
->>>>>>> 6b7a71b7
-            versionInfo:
-              - added: 2018-11-25
-        - name: NextToken
-          schema:
-<<<<<<< HEAD
-            target: *a15
-=======
-            &a179
-            target: *a1
->>>>>>> 6b7a71b7
-            versionInfo:
-              - added: 2018-11-25
-      versionInfo:
-        - added: 2018-11-25
-    - $key: ListLogPatternsRequest
-      properties:
-        - name: ResourceGroupName
-          required: true
-          schema:
-<<<<<<< HEAD
-=======
-            &a180
->>>>>>> 6b7a71b7
-            target: *a1
-            versionInfo:
-              - added: 2018-11-25
-        - name: PatternSetName
-          schema:
-<<<<<<< HEAD
-=======
-            &a181
->>>>>>> 6b7a71b7
-            target: *a1
-            versionInfo:
-              - added: 2018-11-25
-        - name: MaxResults
-          schema:
-<<<<<<< HEAD
-            target: *a17
-=======
-            &a182
-            target: *a16
->>>>>>> 6b7a71b7
-            versionInfo:
-              - added: 2018-11-25
-        - name: NextToken
-          schema:
-<<<<<<< HEAD
-            target: *a15
-=======
-            &a183
-            target: *a1
->>>>>>> 6b7a71b7
-            versionInfo:
-              - added: 2018-11-25
-      summary: ListLogPatternsRequest
-      versionInfo:
-        - added: 2018-11-25
-    - $key: ListProblemsResponse
-      properties:
-        - name: ProblemList
-          schema:
-<<<<<<< HEAD
-            &a44
-            target: *a21
-=======
-            &a186
-            target:
-              &a185
-              type: array
-              elementSchema:
-                &a184
-                target: *a14
-                versionInfo:
-                  - added: 2018-11-25
-              versionInfo:
-                - added: 2018-11-25
->>>>>>> 6b7a71b7
-            versionInfo:
-              - added: 2018-11-25
-        - name: NextToken
-          schema:
-<<<<<<< HEAD
-            target: *a15
-=======
-            &a187
-            target: *a1
->>>>>>> 6b7a71b7
-            versionInfo:
-              - added: 2018-11-25
-      versionInfo:
-        - added: 2018-11-25
-    - $key: ListProblemsRequest
-      properties:
-        - name: ResourceGroupName
-          schema:
-<<<<<<< HEAD
-=======
-            &a188
->>>>>>> 6b7a71b7
-            target: *a1
-            versionInfo:
-              - added: 2018-11-25
-        - name: StartTime
-          schema:
-<<<<<<< HEAD
-=======
-            &a189
-            target: *a10
->>>>>>> 6b7a71b7
-            versionInfo:
-              - added: 2018-11-25
-        - name: EndTime
-          schema:
-<<<<<<< HEAD
-=======
-            &a190
-            target: *a10
->>>>>>> 6b7a71b7
-            versionInfo:
-              - added: 2018-11-25
-        - name: MaxResults
-          schema:
-<<<<<<< HEAD
-            target: *a17
-=======
-            &a191
-            target: *a16
->>>>>>> 6b7a71b7
-            versionInfo:
-              - added: 2018-11-25
-        - name: NextToken
-          schema:
-<<<<<<< HEAD
-            target: *a15
-=======
-            &a192
-            target: *a1
->>>>>>> 6b7a71b7
-            versionInfo:
-              - added: 2018-11-25
-      summary: ListProblemsRequest
-      versionInfo:
-        - added: 2018-11-25
-    - $key: ListTagsForResourceResponse
-      properties:
-        - name: Tags
-          schema:
-<<<<<<< HEAD
-            target: *a22
-=======
-            &a193
-            target: *a18
->>>>>>> 6b7a71b7
-            versionInfo:
-              - added: 2018-11-25
-      versionInfo:
-        - added: 2018-11-25
-    - $key: ListTagsForResourceRequest
-      properties:
-        - name: ResourceARN
-          required: true
-          schema:
-<<<<<<< HEAD
-=======
-            &a194
->>>>>>> 6b7a71b7
-            target: *a1
-            versionInfo:
-              - added: 2018-11-25
-      summary: ListTagsForResourceRequest
-      versionInfo:
-        - added: 2018-11-25
-    - $key: TagResourceResponse
-      versionInfo:
-        - added: 2018-11-25
-    - $key: TagResourceRequest
-      properties:
-        - name: ResourceARN
-          required: true
-          schema:
-<<<<<<< HEAD
-=======
-            &a195
->>>>>>> 6b7a71b7
-            target: *a1
-            versionInfo:
-              - added: 2018-11-25
-        - name: Tags
-          required: true
-          schema:
-<<<<<<< HEAD
-            target: *a22
-=======
-            &a196
-            target: *a18
->>>>>>> 6b7a71b7
-            versionInfo:
-              - added: 2018-11-25
-      summary: TagResourceRequest
-      versionInfo:
-        - added: 2018-11-25
-    - $key: UntagResourceResponse
-      versionInfo:
-        - added: 2018-11-25
-    - $key: UntagResourceRequest
-      properties:
-        - name: ResourceARN
-          required: true
-          schema:
-<<<<<<< HEAD
-=======
-            &a197
->>>>>>> 6b7a71b7
-            target: *a1
-            versionInfo:
-              - added: 2018-11-25
-        - name: TagKeys
-          required: true
-          schema:
-<<<<<<< HEAD
-            target:
-              &a45
-              type: array
-              elementSchema:
-=======
-            &a200
-            target:
-              &a199
-              type: array
-              elementSchema:
-                &a198
->>>>>>> 6b7a71b7
-                target: *a1
-                versionInfo:
-                  - added: 2018-11-25
-              versionInfo:
-                - added: 2018-11-25
-            versionInfo:
-              - added: 2018-11-25
-      summary: UntagResourceRequest
-      versionInfo:
-        - added: 2018-11-25
-    - $key: UpdateApplicationResponse
-      properties:
-        - name: ApplicationInfo
-          schema:
-<<<<<<< HEAD
-=======
-            &a201
->>>>>>> 6b7a71b7
-            target: *a3
-            versionInfo:
-              - added: 2018-11-25
-      versionInfo:
-        - added: 2018-11-25
-    - $key: UpdateApplicationRequest
-      properties:
-        - name: ResourceGroupName
-          required: true
-          schema:
-<<<<<<< HEAD
-=======
-            &a202
->>>>>>> 6b7a71b7
-            target: *a1
-            versionInfo:
-              - added: 2018-11-25
-        - name: OpsCenterEnabled
-          schema:
-<<<<<<< HEAD
-=======
-            &a203
-            target: *a2
->>>>>>> 6b7a71b7
-            versionInfo:
-              - added: 2018-11-25
-        - name: CWEMonitorEnabled
-          schema:
-<<<<<<< HEAD
-=======
-            &a204
-            target: *a2
->>>>>>> 6b7a71b7
-            versionInfo:
-              - added: 2018-11-25
-        - name: OpsItemSNSTopicArn
-          schema:
-<<<<<<< HEAD
-=======
-            &a205
->>>>>>> 6b7a71b7
-            target: *a1
-            versionInfo:
-              - added: 2018-11-25
-        - name: RemoveSNSTopic
-          schema:
-<<<<<<< HEAD
-=======
-            &a206
-            target: *a2
->>>>>>> 6b7a71b7
-            versionInfo:
-              - added: 2018-11-25
-      summary: UpdateApplicationRequest
-      versionInfo:
-        - added: 2018-11-25
-    - $key: UpdateComponentResponse
-      versionInfo:
-        - added: 2018-11-25
-    - $key: UpdateComponentRequest
-      properties:
-        - name: ResourceGroupName
-          required: true
-          schema:
-<<<<<<< HEAD
-=======
-            &a207
->>>>>>> 6b7a71b7
+          required: true
+          schema:
             target: *a1
             versionInfo:
               - added: 2018-11-25
         - name: ComponentName
           required: true
           schema:
-<<<<<<< HEAD
-            target: *a5
-=======
-            &a208
-            target: *a1
->>>>>>> 6b7a71b7
+            target: *a8
             versionInfo:
               - added: 2018-11-25
         - name: NewComponentName
           schema:
-<<<<<<< HEAD
             target:
               target: *a1
               versionInfo:
                 - added: 2018-11-25
-=======
-            &a209
-            target: *a1
->>>>>>> 6b7a71b7
             versionInfo:
               - added: 2018-11-25
         - name: ResourceList
           schema:
-<<<<<<< HEAD
-            target: *a6
-=======
-            &a210
             target: *a9
->>>>>>> 6b7a71b7
             versionInfo:
               - added: 2018-11-25
       summary: UpdateComponentRequest
@@ -2568,47 +1448,26 @@
         - name: ResourceGroupName
           required: true
           schema:
-<<<<<<< HEAD
-=======
-            &a211
->>>>>>> 6b7a71b7
             target: *a1
             versionInfo:
               - added: 2018-11-25
         - name: ComponentName
           required: true
           schema:
-<<<<<<< HEAD
+            target: *a8
+            versionInfo:
+              - added: 2018-11-25
+        - name: Monitor
+          schema:
             target: *a5
-=======
-            &a212
-            target: *a1
->>>>>>> 6b7a71b7
-            versionInfo:
-              - added: 2018-11-25
-        - name: Monitor
-          schema:
-<<<<<<< HEAD
-=======
-            &a213
-            target: *a2
->>>>>>> 6b7a71b7
             versionInfo:
               - added: 2018-11-25
         - name: Tier
           schema:
-<<<<<<< HEAD
-=======
-            &a214
->>>>>>> 6b7a71b7
             versionInfo:
               - added: 2018-11-25
         - name: ComponentConfiguration
           schema:
-<<<<<<< HEAD
-=======
-            &a215
->>>>>>> 6b7a71b7
             target: *a1
             versionInfo:
               - added: 2018-11-25
@@ -2619,21 +1478,12 @@
       properties:
         - name: ResourceGroupName
           schema:
-<<<<<<< HEAD
-=======
-            &a216
->>>>>>> 6b7a71b7
             target: *a1
             versionInfo:
               - added: 2018-11-25
         - name: LogPattern
           schema:
-<<<<<<< HEAD
-            target: *a7
-=======
-            &a217
-            target: *a6
->>>>>>> 6b7a71b7
+            target: *a10
             versionInfo:
               - added: 2018-11-25
       versionInfo:
@@ -2643,271 +1493,73 @@
         - name: ResourceGroupName
           required: true
           schema:
-<<<<<<< HEAD
-=======
-            &a218
->>>>>>> 6b7a71b7
             target: *a1
             versionInfo:
               - added: 2018-11-25
         - name: PatternSetName
           required: true
           schema:
-<<<<<<< HEAD
-=======
-            &a219
->>>>>>> 6b7a71b7
             target: *a1
             versionInfo:
               - added: 2018-11-25
         - name: PatternName
           required: true
           schema:
-<<<<<<< HEAD
-=======
-            &a220
->>>>>>> 6b7a71b7
             target: *a1
             versionInfo:
               - added: 2018-11-25
         - name: Pattern
           schema:
-<<<<<<< HEAD
-=======
-            &a221
->>>>>>> 6b7a71b7
             target: *a1
             versionInfo:
               - added: 2018-11-25
         - name: Rank
           schema:
-<<<<<<< HEAD
-            target: *a2
-=======
-            &a222
-            target: *a7
->>>>>>> 6b7a71b7
+            target: *a4
             versionInfo:
               - added: 2018-11-25
       summary: UpdateLogPatternRequest
       versionInfo:
         - added: 2018-11-25
   aliases:
-<<<<<<< HEAD
-=======
-    - *a19
-    - *a20
-    - *a21
-    - *a22
->>>>>>> 6b7a71b7
-    - *a23
-    - *a24
-    - *a25
     - *a26
     - *a27
-<<<<<<< HEAD
-=======
     - *a28
     - *a29
     - *a30
-    - *a31
-    - *a32
->>>>>>> 6b7a71b7
     - constraints:
         - name: MaximumElements
           count: {}
         - name: MinimumElements
           count: {}
-<<<<<<< HEAD
-      target: *a22
-    - *a28
-    - *a29
-    - *a30
+      target: *a25
     - *a31
     - *a32
-=======
-      target: *a18
->>>>>>> 6b7a71b7
     - *a33
     - *a34
     - *a35
     - *a36
-    - target: *a9
     - *a37
     - *a38
-    - *a17
     - *a39
     - *a40
-    - *a7
     - *a41
     - *a42
     - *a43
     - *a44
-<<<<<<< HEAD
-=======
+    - *a20
     - *a45
     - *a46
     - *a47
     - *a48
     - *a49
     - *a50
-    - *a51
-    - *a52
-    - *a53
-    - *a54
-    - *a55
-    - *a56
-    - *a57
-    - *a58
-    - *a59
-    - *a60
-    - *a61
-    - *a62
-    - *a63
-    - *a64
-    - *a65
-    - *a66
-    - *a67
-    - *a68
-    - *a69
-    - *a70
-    - *a71
-    - *a72
-    - *a73
-    - *a74
-    - *a75
-    - *a76
-    - *a77
-    - *a78
-    - *a79
-    - *a80
-    - *a81
-    - *a82
-    - *a83
-    - *a84
-    - *a85
-    - *a86
-    - *a87
-    - *a88
-    - *a89
-    - *a90
-    - *a91
-    - *a92
-    - *a93
-    - *a94
-    - *a95
-    - *a96
-    - *a97
-    - *a98
-    - *a99
-    - *a100
-    - *a101
-    - *a102
-    - *a103
-    - *a104
-    - *a105
-    - *a106
-    - *a107
-    - *a108
-    - *a109
-    - *a110
-    - *a111
-    - *a112
-    - *a113
-    - *a114
-    - *a115
-    - *a116
-    - *a117
-    - *a118
-    - *a119
-    - *a120
-    - *a121
-    - *a122
-    - *a123
-    - *a124
-    - *a125
-    - *a126
-    - *a127
-    - *a128
-    - *a129
-    - *a130
-    - *a131
-    - *a132
-    - *a133
-    - target: *a134
-    - *a135
-    - *a136
-    - *a137
-    - *a138
-    - target: *a139
-    - *a140
-    - *a141
-    - *a16
-    - *a142
-    - *a143
-    - *a144
-    - target: *a145
-    - *a146
-    - *a147
-    - *a148
-    - *a149
-    - *a150
-    - *a151
-    - *a152
-    - *a153
-    - *a154
-    - *a155
-    - *a156
-    - *a157
-    - target: *a158
-    - *a159
-    - *a160
-    - *a161
-    - *a162
-    - *a163
-    - *a164
-    - *a165
-    - *a166
-    - *a167
-    - *a168
-    - target: *a169
-    - *a170
-    - *a171
-    - *a172
-    - *a173
-    - *a174
-    - *a175
-    - *a176
-    - target: *a177
-    - *a178
-    - *a179
-    - *a180
-    - *a181
-    - *a182
-    - *a183
-    - *a184
-    - target: *a185
-    - *a186
-    - *a187
-    - *a188
-    - *a189
-    - *a190
-    - *a191
-    - *a192
-    - *a193
-    - *a194
-    - *a195
-    - *a196
-    - *a197
-    - *a198
->>>>>>> 6b7a71b7
     - constraints:
         - name: MaximumElements
           count: {}
         - name: MinimumElements
           count: {}
-<<<<<<< HEAD
-      target: *a45
+      target: *a51
 attic:
   info:
     x-release: v4
@@ -4983,8 +3635,6 @@
           - SQL_SERVER
         minLength: 1
         maxLength: 50
-      Monitor:
-        type: boolean
       ApplicationComponent:
         properties:
           ComponentName:
@@ -5003,10 +3653,6 @@
       OpsItemSNSTopicArn:
         minLength: 20
         maxLength: 300
-      OpsCenterEnabled:
-        type: boolean
-      CWEMonitorEnabled:
-        type: boolean
       ApplicationInfo:
         properties:
           ResourceGroupName:
@@ -5052,7 +3698,6 @@
           - CLOUDFORMATION
           - SSM_ASSOCIATION
       ConfigurationEventTime:
-        type: string
         format: date-time
       ConfigurationEvent:
         properties:
@@ -5215,7 +3860,6 @@
           Feedback:
             description: Feedback provided by the user about the problem.
       EndTime:
-        type: string
         format: date-time
       FeedbackValue:
         type: string
@@ -5232,10 +3876,8 @@
         enum:
           - INSIGHTS_FEEDBACK
       LineTime:
-        type: string
         format: date-time
       StartTime:
-        type: string
         format: date-time
       LogFilter:
         type: string
@@ -5243,9 +3885,6 @@
           - ERROR
           - WARN
           - INFO
-      Value:
-        type: number
-        format: double
       Status:
         type: string
         enum:
@@ -5258,8 +3897,6 @@
           - Low
           - Medium
           - High
-      RemoveSNSTopic:
-        type: boolean
       ResourceARN:
         minLength: 1
         maxLength: 1011
@@ -5280,30 +3917,4 @@
               length is 0 characters. If you don't want an application to have a
               specific tag value, don't specify a value for this parameter.
   security:
-    - hmac: []
-=======
-      target: *a199
-    - *a200
-    - *a201
-    - *a202
-    - *a203
-    - *a204
-    - *a205
-    - *a206
-    - *a207
-    - *a208
-    - *a209
-    - *a210
-    - *a211
-    - *a212
-    - *a213
-    - *a214
-    - *a215
-    - *a216
-    - *a217
-    - *a218
-    - *a219
-    - *a220
-    - *a221
-    - *a222
->>>>>>> 6b7a71b7
+    - hmac: []