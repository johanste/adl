--- conflicted
+++ resolved
@@ -7,33 +7,9 @@
 import { parameter } from './parameter';
 import { requestBody } from './request-body';
 import { response } from './response';
-<<<<<<< HEAD
+import { authenticationRequirement } from './security';
 import { Context } from './serializer';
-=======
-import { authenticationRequirement } from './security';
-import { Context, ItemsOf } from './serializer';
 import { processServer } from './server';
-
-export async function* processPaths(input: ItemsOf<v3.PathItem>, $: Context): AsyncGenerator<Element> {
-  // handle extensions first
-  for (const [key, value] of vendorExtensions(input)) {
-    // switch block to handle specific vendor extension?
-    // unknown ones need to get attached to something.
-
-    switch (key) {
-
-      case 'x-whatever':
-        // do something with the extension
-        // make sure it gets deleted
-        // delete value[key];
-        break;
-    }
-  }
-  yield* $.processDictionary(path, input);
-
-}
-
->>>>>>> 23e21652
 
 export async function* path(pathItem: v3.PathItem, $: Context, options?: { isAnonymous?: boolean }): AsyncGenerator<Operation> {
   const path = nameOf(pathItem);
