--- conflicted
+++ resolved
@@ -1,13 +1,10 @@
 import { v3 } from '@azure-tools/openapi';
-<<<<<<< HEAD
-import { anonymous, nameOf, refTo } from '@azure-tools/sourcemap';
-=======
-import { anonymous, nameOf, use } from '@azure-tools/sourcemap';
->>>>>>> e2ffe09b
+import { anonymous, nameOf } from '@azure-tools/sourcemap';
 import { Header } from '../../../model/http/header';
 import { singleOrDefault } from '../common';
 import { processInline } from './schema';
 import { Context } from './serializer';
+
 
 export async function* header(header: v3.Header, $: Context, options?: { isAnonymous?: boolean }): AsyncGenerator<Header> {
   const { api, visitor } = $;
