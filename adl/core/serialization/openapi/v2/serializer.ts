--- conflicted
+++ resolved
@@ -7,20 +7,15 @@
 import { Alias, AndSchema, AnyOfSchema, AnySchema, ArraySchema, Constant, Enum, ObjectSchema, Primitive, XorSchema } from '../../../model/schema';
 import { Host } from '../../../support/file-system';
 import { Context as Ctx, Visitor } from '../../../support/visitor';
-<<<<<<< HEAD
-import { firstOrDefault, push } from '../common';
+import { push, singleOrDefault } from '../common';
 import { processExternalDocs, processInfo, processTag } from '../common/info';
 import { requestBody } from './body-parameter';
 import { parameter } from './parameter';
 import { path } from './path';
 import { processSchema } from './schema';
-import { securityScheme } from './security-schemes';
-=======
-import { singleOrDefault } from '../common';
-import { processExternalDocs, processInfo, processTag } from '../common/info';
 import { authentication, authenticationRequirement } from './security';
->>>>>>> 23e21652
 import { processServers } from './server';
+
 
 // node types that are objects
 export type Context = Ctx<v2.Model>;
