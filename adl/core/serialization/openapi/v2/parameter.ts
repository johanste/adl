--- conflicted
+++ resolved
@@ -108,13 +108,6 @@
 ) {
   const hasSafeParameterName = normalizeIdentifier(parameter.name) == parameter.name;
 
-<<<<<<< HEAD
-    case v2.ParameterLocation.Query:
-      return yield* processQueryParameter(<v2.QueryParameter>parameter, $, options);
-
-    case v2.ParameterLocation.FormData:
-      return yield* processFormDataParameter(<v2.FormDataParameter>parameter, $, options);
-=======
   if (options?.isAnonymous && parameterType == 'Path' && hasSafeParameterName) {
     // common case of inline path parameter with safe name is represented as the
     // underlying schema type for brevity
@@ -122,7 +115,6 @@
   }
 
   const args =  [schema.declaration.node];
->>>>>>> b20b0398
 
   if (mediaTypeArguments) {
     args.push(...mediaTypeArguments);
@@ -154,23 +146,11 @@
   const genericType = <ts.TypeReferenceNode>parameterRef.declaration.node;
   const specializedType = ts.createTypeReferenceNode(genericType.typeName, getMediaTypeArguments($, options));
 
-<<<<<<< HEAD
-export async function* processPathParameter(parameter: v2.PathParameter, $: Context, options?: { isAnonymous?: boolean }) {
-  const typeref = await processSchema(<v2.Schema><unknown>parameter, $, { isAnonymous: true });
-  const result = new PathParameter(parameter.name, typeref, false, {
-    description: parameter.description,
-    required: parameter.required,
-    renderStyle:  RenderStyle.Simple,
-    generatedLocation: parameter['x-ms-parameter-location']
-  });
-  yield result;
-=======
   return {
     ...parameterRef,
     typeParameters: undefined,
     declaration: new TypeSyntax(specializedType)
   };
->>>>>>> b20b0398
 }
 
 function getMediaTypeArguments($: Context, options?: ParameterOptions): Array<ts.TypeNode> | undefined {
@@ -204,18 +184,6 @@
   return getParameterTypeNode('FormData', parameter, schema, options);
 }
 
-<<<<<<< HEAD
-export async function* processHeaderParameter(parameter: v2.HeaderParameter, $: Context, options?: { isAnonymous?: boolean }) {
-  const typeref = await processSchema(<v2.Schema>parameter, $, { isAnonymous: true });
-  const result = new HeaderParameter(parameter.name, typeref, false, {
-    description: parameter.description,
-    required: parameter.required,
-    renderStyle: RenderStyle.Simple,
-    generatedLocation: parameter['x-ms-parameter-location']
-  });
-
-  yield result;
-=======
 function getQueryParameterTypeNode(parameter: v2.QueryParameter, schema: SchemaTypeReference, $: Context, options?: ParameterOptions) {
   // TODO: not yet represented in ADL
   const allowEmptyValue = parameter.allowEmptyValue;
@@ -232,5 +200,4 @@
   //
 
   return getParameterTypeNode('Header', parameter, schema, options);
->>>>>>> b20b0398
 }