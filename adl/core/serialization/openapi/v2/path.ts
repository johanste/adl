--- conflicted
+++ resolved
@@ -5,7 +5,6 @@
 import { createOperationGroup, createOperationStructure, Method, OperationStructure, Path } from '../../../model/http/operation';
 import { Response } from '../../../model/http/response';
 import { ParameterTypeReference } from '../../../model/schema/type';
-import { addExtensionsToAttic } from '../common';
 import { getGroupAndName } from '../common/path';
 import { versionInfo } from '../common/schema';
 import { getParameterReference, processParameter } from './parameter';
@@ -67,35 +66,12 @@
   if (length(consumes) > 0 && !hasBodyParameter()) {
     // they specified a body content type, but no actual body parameter, which means
     // they get an anonymous one added 
-<<<<<<< HEAD
-    for( const mediaType of consumes ) {
-      requests.push( new Request(anonymous('requestBody'),mediaType,$.api.primitives.file));
-    }
-  }
-
-  for (const p of values(operation.parameters)) {
-    // create each parameter in the operation 
-    if (isReference(p)) {
-      const r = (await $.resolveReference(p.$ref)).node;
-      if (r.in == ParameterLocation.Body) {
-        push(requests, $.processInline(requestBody, <JsonReference<v2.BodyParameter>>p, { isAnonymous: true, operation }));
-        continue;
-      }
-    } else if (p.in == ParameterLocation.Body) {
-      push(requests, $.processInline(requestBody, <v2.BodyParameter>p, { isAnonymous: true, operation }));
-      continue;
-    }
-
-    // create each parameter in the operation  (non-body)
-    await push(parameters, $.processInline(parameter, p, {isAnonymous: true}));
-=======
     const bodyParameter: v2.BodyParameter = {
       name: 'body',
       in: v2.ParameterLocation.Body
     };
   
-    parameters.push(getParameterReference(bodyParameter, $.api.schemas.primitives.file, $, { isAnonymous: true, operation }));
->>>>>>> b20b0398
+    parameters.push(getParameterReference(bodyParameter, $.api.primitives.file, $, { isAnonymous: true, operation }));
   }
 
   for await (const rsp of $.processDictionary(response, <any>operation.responses, {operation})) {
