--- conflicted
+++ resolved
@@ -1,6 +1,4 @@
-import { RequestBodyReference } from '@azure-tools/openapi/dist/v3';
 import { isAnonymous } from '@azure-tools/sourcemap';
-<<<<<<< HEAD
 import { fail } from 'assert';
 import { JSDoc, JSDocTagStructure, MethodSignatureStructure, Node, ParameterDeclarationStructure, printNode, StructureKind, ts } from 'ts-morph';
 import { normalizeIdentifier, normalizeName } from '../../support/codegen';
@@ -9,6 +7,7 @@
 import { ApiModel } from '../api-model';
 import * as base from '../operation';
 import { Reference } from '../project/reference';
+import { ParameterTypeReference, RequestBodyTypeReference } from '../schema/type';
 import { Identity } from '../types';
 import { Declaration } from '../typescript/reference';
 import { VersionedElement } from '../typescript/versioned-element';
@@ -16,22 +15,6 @@
 import { Request } from './request';
 import { Response, ResponseElement } from './response';
 
-=======
-import { JSDocTagStructure, MethodSignatureStructure, ParameterDeclarationStructure, printNode, StructureKind, ts } from 'ts-morph';
-import { normalizeIdentifier, normalizeName } from '../../support/codegen';
-import { createDocs } from '../../support/doc-tag';
-import { Alias } from '../alias';
-import { ApiModel } from '../api-model';
-import * as base from '../operation';
-import { Reference } from '../reference';
-import { VersionedEntity } from '../schema/object';
-import { ParameterTypeReference, RequestBodyTypeReference } from '../schema/type';
-import { Collection, Identity } from '../types';
-import { Parameter, ParameterType } from './parameter';
-import { AuthenticationRequirement, Connection } from './protocol';
-import { Request } from './request';
-import { Response } from './response';
->>>>>>> b20b0398
 
 export enum Method {
   Get = 'GET',
@@ -163,11 +146,7 @@
 ): OperationStructure {
 
   const parameterStructures = createParameterStructures(initializer.parameters);
-<<<<<<< HEAD
-  const requestStructures = createRequestStructures(initializer.requests);
-=======
   const requestStructures =  createRequestStructures(initializer.requestBody);
->>>>>>> b20b0398
   const responseStructures = createResponseStructures(initializer.responses);
   const tagStructures = createTagStructures(initializer.tags);
   const pathStructure = createPathStructure(path);
@@ -217,12 +196,7 @@
   const parameterStructures = new Array<ParameterDeclarationStructure>();
   const tagStructures = new Array<JSDocTagStructure>();
 
-<<<<<<< HEAD
-  for (const each of parameters ?? []) {
-    const parameter = each instanceof Alias ? each.target : each;
-=======
   for(const parameter of parameters ?? []) {
->>>>>>> b20b0398
     const name = normalizeName(parameter.name);
     const type = parameter.declaration.text;
 
@@ -250,15 +224,7 @@
   const parameterStructures = new Array<ParameterDeclarationStructure>();
   const tagStructures = new Array<JSDocTagStructure>();
 
-<<<<<<< HEAD
-  for (const each of requests ?? []) {
-    const request = each instanceof Alias ? each.target : each;
-    const name = normalizeName(request.name ?? 'body');
-    const type = getRequestType(request, name);
-
-=======
   if (requestBody) {
->>>>>>> b20b0398
     parameterStructures.push({
       kind: StructureKind.Parameter,
       hasQuestionToken: !requestBody.required,
