import { isAnonymous } from '@azure-tools/sourcemap';
import { InterfaceDeclaration, JSDocTagStructure, MethodSignature, ParameterDeclarationStructure, StructureKind } from 'ts-morph';
import { normalizeIdentifier, normalizeName } from '../../support/codegen';
import { appendTag, getLastDoc, getTagValue, setTag } from '../../support/doc-tag';
import { Alias } from '../alias';
import { ApiModel } from '../api-model';
import * as base from '../operation';
import { Reference } from '../reference';
import { NamedElement } from '../schema/schema';
import { ArrayCollectionImpl, Collection, CollectionImpl } from '../types';
import { Parameter, ParameterType } from './parameter';
import { AuthenticationRequirement, Connection } from './protocol';
import { Request } from './request';
import { Response } from './response';

export enum Method {
  Get = 'get',
  Put = 'put',
  Post = 'post',
  Delete = 'delete',
  Options = 'options',
  Head = 'head',
  Patch = 'patch',
  Trace = 'trace'
}

export interface Path {
  method: Method;
  path: string;
}

export interface Operation extends base.Operation {
  /** A list of tags for API documentation control. Tags can be used for logical grouping of operations by resources or any other qualifier. */
  readonly tags: Collection<string>;

  /** A group name to group this operation with others. */
  readonly group: string;

  /** A name for this operation within its group. */
  name: string;

  /** The HTTP method used and the path operated upon. */
  path: Path;

  /** parameters common to all the requests(overloads) for this operation */
  readonly parameters: Collection<Parameter | Alias<Parameter>>;

  /** possible requests that can be made for this operation (ie, overloads)  */
  readonly requests: Collection<Request | Alias<Request>>;

  /** non-error outputs from this operation */
  readonly responses: Collection<Response | Alias<Response>>;

  /** a collection of reference information regarding the operation  */
  readonly references: Collection<Reference>;

  /**
   * Authentication requirements for this operation, which override those specified globally.
   *
   * Only one of the elements in the array needs to be satisfied to authorize a request.
   */
  readonly authenticationRequirements: Collection<AuthenticationRequirement>;

  /** Connections for this operation, which override those specified globally. */
  readonly connections: Collection<Connection>;
}

export function createOperation(
  api: ApiModel,
  path: Path,
  group: string,
  name: string,
  initializer: Partial<Operation>
): Operation {

  let groupNode = api.getGroup(group);
  if (!groupNode) {
    const file = api.getFile(group, 'group');
    groupNode = file.addInterface({ name: group, isExported: true });
  }

  const operationNode = groupNode.addMethod({ name: normalizeIdentifier(name) });
  const operation = new OperationImpl(operationNode, initializer);
  operation.path = path;
  return operation;
}

class OperationImpl extends NamedElement<MethodSignature> implements Operation {
  readonly tags: CollectionImpl<string, this>;
  readonly parameters: CollectionImpl<Parameter | Alias<Parameter>, this>;
  readonly requests: CollectionImpl<Request | Alias<Request>, this>;
  readonly responses: CollectionImpl<Response | Alias<Response>, this>;
  readonly references = new ArrayCollectionImpl<Reference>();
  readonly authenticationRequirements = new ArrayCollectionImpl<AuthenticationRequirement>();
  readonly connections = new ArrayCollectionImpl<Connection>();

  constructor(node: MethodSignature, initializer?: Partial<Operation>) {
    super(node);
    this.parameters = new CollectionImpl(this, this.pushParameters, undefined!, undefined!);
    this.requests = new CollectionImpl(this, this.pushRequests, undefined!, undefined!);
    this.responses = new CollectionImpl(this, this.pushResponses, undefined!, undefined!);
    this.tags = new CollectionImpl(this, this.pushTags, undefined!, undefined!);
    this.initialize(initializer);
  }

  get group() {
    return (<InterfaceDeclaration>(this.node.getParent())).getName()!;
  }

  get name() {
    return <string>super.name;
  }
  set name(value: string) {
    super.name = value;
  }

  get path(): Path {
    const tag = getTagValue(this.node, 'http')!;
    const [method, path] = tag.split(' ', 2);
    return { method: Method[<keyof typeof Method>method], path };
  }
  set path(path: Path) {
    setTag(this.node, 'http', `${path.method.toUpperCase()} ${path.path}`);
  }

  private pushTags(...tags: Array<string>) {
    for (const each of tags) {
      appendTag(this.node, 'tag', each);
    }
  }

  private pushParameters(...parameters: Array<Parameter | Alias<Parameter>>) {
    const parameterStructures = new Array<ParameterDeclarationStructure>();
    const tagStructures = new Array<JSDocTagStructure>();

    for (const each of parameters) {
      const parameter = each instanceof Alias ? each.target : each;
      const name = normalizeName(parameter.name);
      const type = this.getParameterType(parameter, name);

      parameterStructures.push({
        kind: StructureKind.Parameter,
        hasQuestionToken: !parameter.required,
        name,
        type,
      });

      if (parameter.description) {
        const doc = `${name} - ${parameter.description}`;
        tagStructures.push({
          kind: StructureKind.JSDocTag,
          tagName: 'param',
          text: doc,
        });
      }
    }
<<<<<<< HEAD

    this.node.addParameters(structures);
=======
    
    this.node.addParameters(parameterStructures);
    getLastDoc(this.node).addTags(tagStructures);
>>>>>>> 03524ba6
  }

  private getParameterType(parameter: Parameter, chosenName: string) {
    const innerType = this.project.getTypeReference(parameter.schema, this.node.getSourceFile());
    const outerType = this.getOuterParameterType(parameter.type);
    const nameArg = parameter.name == chosenName ? '' : `, '${parameter.name}'`;
    return `${outerType}<${innerType}${nameArg}>`;
  }

  private getOuterParameterType(parameterType: ParameterType) {
    switch (parameterType) {
      case ParameterType.Cookie:
        return 'Http.Cookie';
      case ParameterType.FormData:
        return 'Http.FormData';
      case ParameterType.Header:
        return 'Http.Header';
      case ParameterType.Path:
        return 'Http.Path';
      case ParameterType.Query:
        return 'Http.Query';
      default:
        throw new Error(`Invalid parameter type '${parameterType}'`);
    }
  }

  private pushRequests(...requests: Array<Request | Alias<Request>>) {
    const parameterStructures = new Array<ParameterDeclarationStructure>();
    const tagStructures = new Array<JSDocTagStructure>();

    for (const each of requests) {
      const request = each instanceof Alias ? each.target : each;
      const name = normalizeName(request.name ?? 'body');
      const type = this.getRequestType(request, name);
<<<<<<< HEAD

      structures.push({
=======
      
      parameterStructures.push({
>>>>>>> 03524ba6
        kind: StructureKind.Parameter,
        hasQuestionToken: !request.required,
        name,
        type,
      });

      if (request.description) {
        const doc = `${name} - ${request.description}`;
        tagStructures.push({
          kind: StructureKind.JSDocTag,
          tagName: 'param',
          text: doc,
        });
      }
    }
<<<<<<< HEAD

    this.node.addParameters(structures);
=======
    
    this.node.addParameters(parameterStructures);
    getLastDoc(this.node).addTags(tagStructures);
>>>>>>> 03524ba6
  }

  private getRequestType(request: Request, chosenName: string) {
    const innerType = this.project.getTypeReference(request.schema, this.node.getSourceFile());
    const outerType = 'Http.Body';
    const mediaTypeArg = `, '${request.mediaType}'`;
    const nameArg = (!request.name || request.name == chosenName) ? '' : `, '${request.name}'`;
    return `${outerType}<${innerType}${mediaTypeArg}${nameArg}>`;
  }

  private pushResponses(...responses: Array<Response | Alias<Response>>) {
    let returnType = this.node.getReturnTypeNode()?.getText() ?? '';
    const tagStructures = new Array<JSDocTagStructure>();

    for (const each of responses) {
      if (returnType != '') {
        returnType += ' | ';
      }
      const response = each instanceof Alias ? each.target : each;
      const type = this.getResponseType(response);

      if (response.description) {
        const doc = `${response.name} - ${response.description}`;
        tagStructures.push({
          kind: StructureKind.JSDocTag,
          tagName: 'return',
          text: doc,
        });
      }

      returnType += type;
    }

    this.node.setReturnType(returnType);
    getLastDoc(this.node).addTags(tagStructures);
  }

  private getResponseType(response: Response) {
    const outerType = response.isException ? 'Http.Exception' : 'Http.Response';
    const statusArg = this.getStatusArg(response);
    const schema = response.schema ? this.project.getTypeReference(response.schema, this.node.getSourceFile()) : undefined;
    const schemaArg = schema ? `, ${schema}` : response.mediaType ? ', none' : '';
    const mediaTypeArg = response.mediaType ? `, '${response.mediaType}'` : '';
    return `${outerType}<${statusArg}${schemaArg}${mediaTypeArg}>`;
  }

  private getStatusArg(response: Response) {
    const status = isAnonymous(response.name) ? 'default' : response.name;
    return status == 'default' ? 'Http.Default' : `'${status}'`;
  }
}<|MERGE_RESOLUTION|>--- conflicted
+++ resolved
@@ -128,7 +128,7 @@
       appendTag(this.node, 'tag', each);
     }
   }
-
+    
   private pushParameters(...parameters: Array<Parameter | Alias<Parameter>>) {
     const parameterStructures = new Array<ParameterDeclarationStructure>();
     const tagStructures = new Array<JSDocTagStructure>();
@@ -154,14 +154,9 @@
         });
       }
     }
-<<<<<<< HEAD
-
-    this.node.addParameters(structures);
-=======
-    
+
     this.node.addParameters(parameterStructures);
     getLastDoc(this.node).addTags(tagStructures);
->>>>>>> 03524ba6
   }
 
   private getParameterType(parameter: Parameter, chosenName: string) {
@@ -196,13 +191,8 @@
       const request = each instanceof Alias ? each.target : each;
       const name = normalizeName(request.name ?? 'body');
       const type = this.getRequestType(request, name);
-<<<<<<< HEAD
-
-      structures.push({
-=======
       
       parameterStructures.push({
->>>>>>> 03524ba6
         kind: StructureKind.Parameter,
         hasQuestionToken: !request.required,
         name,
@@ -218,16 +208,11 @@
         });
       }
     }
-<<<<<<< HEAD
-
-    this.node.addParameters(structures);
-=======
     
     this.node.addParameters(parameterStructures);
     getLastDoc(this.node).addTags(tagStructures);
->>>>>>> 03524ba6
-  }
-
+  }
+  
   private getRequestType(request: Request, chosenName: string) {
     const innerType = this.project.getTypeReference(request.schema, this.node.getSourceFile());
     const outerType = 'Http.Body';
