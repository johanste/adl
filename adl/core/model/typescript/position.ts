import { Node, SourceFile } from 'ts-morph';

/**
 * A range in a text document expressed as (zero-based) start and end positions.
 *
 * If you want to specify a range that contains a line including the line ending
 * character(s) then use an end position denoting the start of the next line.
 * For example:
 * ```ts
 * {
 *     start: { line: 5, character: 23 }
 *     end : { line 6, character : 0 }
 * }
 * ```
 */
export interface Range {
  /**
   * The range's start position
   */
  start: Position;
  /**
   * The range's end position.
   */
  end: Position;
}

/**
 * Position in a text document expressed as zero-based line and character offset.
 * The offsets are based on a UTF-16 string representation. So a string of the form
 * `a𐐀b` the character offset of the character `a` is 0, the character offset of `𐐀`
 * is 1 and the character offset of b is 3 since `𐐀` is represented using two code
 * units in UTF-16.
 *
 * Positions are line end character agnostic. So you can not specify a position that
 * denotes `\r|\n` or `\n|` where `|` represents the character offset.
 */
export interface Position {
  /**
   * Line position in a document (zero-based).
   * If a line number is greater than the number of lines in a document, it defaults back to the number of lines in the document.
   * If a line number is negative, it defaults to 0.
   */
  line: number;
  /**
   * Character offset on a line in a document (zero-based). Assuming that the line is
   * represented as a string, the `character` value represents the gap between the
   * `character` and `character + 1`.
   *
   * If the character value is greater than the line length it defaults back to the
   * line length.
   * If a line number is negative, it defaults to 0.
   */
  character: number;
}

/** A {@link Range} with the actual text value  */
export interface Text extends Range {
  value: string;
}

export class Range {
  static fromNode(node: Node): Range {
    return Range.fromOffsets(node.getSourceFile(), node.getNonWhitespaceStart(), node.getEnd());
  }
  static fromOffset(sourceFile: SourceFile, offset: number, width: number) {
    return Range.fromOffsets(sourceFile, offset, offset+width);
  }
  static fromOffsets(sourceFile: SourceFile, startOffset: number, endOffset: number) {
    return {
      start: Position.fromOffset(sourceFile, startOffset),
      end: Position.fromOffset(sourceFile,endOffset)
    };
  }
}

export class Position {
  static fromNode(node: Node): Position {
<<<<<<< HEAD
    return Position.fromOffset(node.getSourceFile(), node.getNonWhitespaceStart());
=======
    return Position.fromOffset(node.getSourceFile(), node.getPos());
>>>>>>> 7a98c0ba
  }

  static fromOffset(sourceFile: SourceFile, offset: number) {
    const { line, column } = sourceFile.getLineAndColumnAtPos(offset);
    return { line: line - 1, character: column - 1 };
  }
}


export interface Rangeable {
  readonly filename: string;
  readonly range: Range;
  readonly fullRange: Range;
}<|MERGE_RESOLUTION|>--- conflicted
+++ resolved
@@ -75,11 +75,7 @@
 
 export class Position {
   static fromNode(node: Node): Position {
-<<<<<<< HEAD
     return Position.fromOffset(node.getSourceFile(), node.getNonWhitespaceStart());
-=======
-    return Position.fromOffset(node.getSourceFile(), node.getPos());
->>>>>>> 7a98c0ba
   }
 
   static fromOffset(sourceFile: SourceFile, offset: number) {
