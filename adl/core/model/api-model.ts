import { exists, isFile, mkdir, rmdir, writeFile } from '@azure-tools/async-io';
import { Dictionary, values } from '@azure-tools/linq';
import { isAnonymous, isProxy, Path, SourceMap, TargetMap, use, valueOf } from '@azure-tools/sourcemap';
import { dirname, join } from 'path';
import { EnumDeclaration, IndentationText, NewLineKind, Node, Project, QuoteKind, SourceFile } from 'ts-morph';
import { getNode, referenceTo } from '../support/typescript';
import { Attic } from './element';
import { SerializationResult } from './format';
import { HttpProtocol } from './http/protocol';
import { InternalData } from './internal-data';
import { Metadata } from './metadata';
import { Resource } from './resource';
import { Schema } from './schema/schema';
import { Schemas } from './schema/schemas';
import { Folders, Identity } from './types';
import { VersionInfo } from './version-info';


export interface FileInfo {
  filename: string;

}

export type Version = string;

/*
function TypeInfo<U extends new (...args: any) => any>(type: U) {
  return <ySchema.CustomTag> {
    identify: (v: any) => v instanceof type,
    tag: `!${type.name}`,
    resolve: (doc: Document, cst: CST.Node): AST.Node => { 
      
     },
    stringify: (item: AST.Node, ctx: ySchema.StringifyContext, onComment?: () => void, onChompKeep?: () => void): string => { return <any>undefined; }

  };// (`!${type.name}`, { kind: 'mapping', instanceOf: type, construct: (i) => Object.setPrototypeOf(i, type.prototype) });
}
*/

export class ApiModel {
  #project: Project = new Project({
    useInMemoryFileSystem: true,
    manipulationSettings: {
      indentationText: IndentationText.TwoSpaces,
      insertSpaceAfterOpeningAndBeforeClosingNonemptyBraces: true,
      newLineKind: NewLineKind.LineFeed,
      quoteKind: QuoteKind.Single,
    },
  });

  counter = 0;

  #folders = <Folders>{
    anonymous: this.#project.createDirectory('anonymous'),
    alias: this.#project.createDirectory('aliases'),
    model: this.#project.createDirectory('models'),
    enum : this.#project.createDirectory('enums'),
    group: this.#project.createDirectory('operations'),
    resource: this.#project.createDirectory('resources'),

  }
  #anonymous = this.#project.createDirectory('anonymous');
  #alias = this.#project.createDirectory('aliases');
  #models = this.#project.createDirectory('models');
  #enums = this.#project.createDirectory('enums');
  #operations = this.#project.createDirectory('operations');
  #resources = this.#project.createDirectory('resources');


  get project() {
    return this.#project;
  }
  internalData: Dictionary<InternalData> = {};

  metaData = new Metadata('');

  resources = new Array<Resource>();

  schemas = new Schemas();

  http: HttpProtocol = new HttpProtocol();

  // aggregate: Aggregation;


  constructor() {
    (<any>this.#project).api = this;
  }

  track(targetMap: TargetMap, sourceMap: SourceMap) {
    // temporary -- use up everything that we are given in the source map.
    for (const each of values(sourceMap)) {
      use(each);
    }
  }

  versionInfo = new Array<VersionInfo>();

  attic?: Attic;

  addInternalData(key: string, internalData: InternalData): void {
    // ...
  }

  async saveADL(path: string, cleanDirectory = true) {
    // save any open files to memory
    await this.project.save();

    // remove folder if required
    if (await exists(path)) {
      if (await isFile(path)) {
        throw Error('Target path is a file.');
      }
      if (cleanDirectory) {
        await rmdir(path);
      }
    }

    // ensure folder is created 
    await mkdir(path);

    const format = {
      indentSize: 1,
    };
    // print each file and save it.
    await Promise.all(
      this.project.getSourceFiles().map(async (each) => {
        if (this.isFileAnonymous(each)) {
        //  return;
        }
        each.formatText(format);
        each.organizeImports(format);

        const filename = join(path, each.getFilePath());

        const folder = dirname(filename);
        await mkdir(folder);

        await writeFile(filename, each.print().
          //replace(/\*\/\s*\/\*\*\s*/g, '').
          replace(/^(\s*\/\*)/g, '\n$1')
        );

      }));
  }

  getNode(path: Path): Node | undefined {
    return getNode(path, this.project);
  }

  getFile(identity: Identity, type: keyof Folders ): SourceFile {
    if (isProxy(this)) {
      return valueOf(this).getFile(identity, type);
    }
    if (isAnonymous(identity) ) {
      identity = identity.name;
      type = 'anonymous';
    }
    const filename = `${(<string>identity).replace(/[^\w]+/g, '_')}.ts`;
    return this.#folders[type].getSourceFile(filename) || this.#folders[type].createSourceFile(filename);
  }

  getEnumFile(name: string): SourceFile {
    if (isProxy(this)) {
      return valueOf(this).getEnumFile(name);
    }
<<<<<<< HEAD
    if (isAnonymous(name)) {
      return this.getFile(name,'anonymous');
    }
=======
>>>>>>> 5b27a2f7
    const filename = `${name}.ts`;
    return this.#enums.getSourceFile(filename) || this.#enums.createSourceFile(filename);
  }

<<<<<<< HEAD
=======
  getObjectSchemaFile(name: string): SourceFile {
    if (isProxy(this)) {
      return valueOf(this).getObjectSchemaFile(name);
    }
    const filename = `${name}.ts`;
    return this.#models.getSourceFile(filename) || this.#models.createSourceFile(filename);
  }

>>>>>>> 5b27a2f7
  getEnum(name: string) {
    name = valueOf(name);
    let result: EnumDeclaration | undefined;

    for (const file of this.project.getSourceFiles()) {
      const result = file.getEnum(name);
      if (result) {
        return referenceTo(result);
      }
    }

    return undefined;
  }

  isFileAnonymous(sourceFile: SourceFile): boolean {
    if (isProxy(this)) {
      return valueOf(this).isFileAnonymous(sourceFile);
    }
    return this.#anonymous.isAncestorOf(sourceFile);
  }

  getNameAndFile(identity: Identity, type: keyof Folders) {
    const name = isAnonymous(identity) ? `${type}_${this.counter++}` : <string><any>valueOf(identity).replace(/[^\w]+/g, '_');
    const file = isAnonymous(identity) ? this.getFile(name,'anonymous') : this.getFile(name, type);

    return { name, file };
  }

  /**
   * Gets a type reference for a given schema.
   * 
   * This also ensures that the types that are required for the schema are imported into the current sourcefile 
   * 
   * @param schema the schema that we need imported.
   */
  getTypeReference(schema: Schema, targetSourceFile: SourceFile): string {
    schema = valueOf(schema);
    
    // get all the imports required for the type 
    // add them to this file
    const importDecls = targetSourceFile.getImportDeclarations();

    reqdTypes:
    for (const requiredType of schema.requiredTypeDeclarations) {

      if (requiredType.getSourceFile && requiredType.getName ) {
        const typeFile = requiredType.getSourceFile();
        const typeName = requiredType.getName();

        if (typeName === undefined || typeFile === undefined || typeFile === targetSourceFile) {
          // don't need to do anything if it's the same file 
          continue;
        }

        for (const importDecl of importDecls) {

          if (importDecl.getModuleSpecifierSourceFile() === typeFile) {
            // we've got imports from that sourcefile 
            if (importDecl.getNamedImports().find(imp => imp.getName() === typeName)) {
              // we've already imported this. Go on to the next one.
              continue reqdTypes;
            }

            // we've referenced the file, but not imported the type.
            importDecl.addNamedImport(typeName);
            continue reqdTypes;
          }
          // wasn't in that file
        }
        targetSourceFile.addImportDeclaration({
          moduleSpecifier: targetSourceFile.getRelativePathAsModuleSpecifierTo(typeFile),
          namedImports: [typeName]
        });
      }
    }
    // imported everything we needed. 
    //return schema.node.getName();
    
    return schema.typeDefinition;
  }
}

export class None {
  async __save(): Promise<SerializationResult> {
    throw 'unimplemented';
  }

  /** 
   * creates a duplicate of this API
   */
  async __clone() {
    throw 'unimplemented';
  }

  /**
   * Removes one or more API versions from the API
   *
   * @remarks When an API version is removed, elements that are marked '@since' will be pushed forward to the next API version, unless they are in the last version, at which point, they would be removed. 
   * 
   * @parameter apiVersions -- removes the definitions from this API.
   */
  async __removeVersions() {
    throw 'unimplemented';
  }

  /** 
   * Adds a new API Version to this API 
   * 
   * @param apiVersion - the api version string to add
   */
  async __addVersion() {
    throw 'unimplemented';
  }
}<|MERGE_RESOLUTION|>--- conflicted
+++ resolved
@@ -160,31 +160,6 @@
     return this.#folders[type].getSourceFile(filename) || this.#folders[type].createSourceFile(filename);
   }
 
-  getEnumFile(name: string): SourceFile {
-    if (isProxy(this)) {
-      return valueOf(this).getEnumFile(name);
-    }
-<<<<<<< HEAD
-    if (isAnonymous(name)) {
-      return this.getFile(name,'anonymous');
-    }
-=======
->>>>>>> 5b27a2f7
-    const filename = `${name}.ts`;
-    return this.#enums.getSourceFile(filename) || this.#enums.createSourceFile(filename);
-  }
-
-<<<<<<< HEAD
-=======
-  getObjectSchemaFile(name: string): SourceFile {
-    if (isProxy(this)) {
-      return valueOf(this).getObjectSchemaFile(name);
-    }
-    const filename = `${name}.ts`;
-    return this.#models.getSourceFile(filename) || this.#models.createSourceFile(filename);
-  }
-
->>>>>>> 5b27a2f7
   getEnum(name: string) {
     name = valueOf(name);
     let result: EnumDeclaration | undefined;
@@ -195,7 +170,6 @@
         return referenceTo(result);
       }
     }
-
     return undefined;
   }
 
