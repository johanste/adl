import { exists, isFile, mkdir, rmdir, writeFile } from '@azure-tools/async-io';
import { Dictionary, items, keys, linq } from '@azure-tools/linq';
import { isAnonymous, Path, valueOf } from '@azure-tools/sourcemap';
import { fail } from 'assert';
import { dirname, join } from 'path';
import { EnumDeclaration, IndentationText, InterfaceDeclaration, NewLineKind, Node, Project, QuoteKind, SourceFile, SyntaxKind, TypeAliasDeclaration } from 'ts-morph';
import { getTags, hasTag } from '../support/doc-tag';
import { getNode, referenceTo } from '../support/typescript';
import { Attic } from './element';
import { HttpProtocol } from './http/protocol';
import { ParameterElement, ResponseCollection, ResponseElement, ResultElement } from './operation';
import { InternalData } from './project/internal-data';
import { Metadata } from './project/metadata';
import { Protocol } from './project/protocol';
import { AliasType } from './schema/alias';
import { EnumType } from './schema/enum';
import { ModelType } from './schema/model';
import { Primitives } from './schema/primitive';
import { Folders, Identity } from './types';
import { Declaration } from './typescript/reference';
import { VersionInfo } from './version-info';

export function isModelTypeAlias(declaration: TypeAliasDeclaration) {
  if (hasTag(declaration, 'model')) {
    return true;
  }

  // if this is an alias over a model type or primitive
  // or it is

  return false;
}

export function isResponseCollectionTypeAlias(declaration: TypeAliasDeclaration): boolean {
  if (hasTag(declaration, 'responseCollection')) {
    return true;
  }

  // type aliases that are tupletypes are responsecollections.
  return !!(declaration.getTypeNode()?.getKind() === SyntaxKind.TupleType);
}

export function isResponseTypeAlias(declaration: TypeAliasDeclaration) {
  if (hasTag(declaration, 'response')) {
    return true;
  }

  // type aliases that are function types are response declarations.
  return (declaration.getTypeNode()?.getKind() === SyntaxKind.FunctionType);
}

export function isResultTypeAlias(declaration: TypeAliasDeclaration) {
  if (hasTag(declaration, 'result')) {
    return true;
  }

  return false;
}

export function isResourceTypeAlias(declaration: TypeAliasDeclaration) {
  return false;
}

export function isResourceInterfaceType(declaration: InterfaceDeclaration) {
  return false;
}

export function isOperationGroupInterfaceType(declaration: InterfaceDeclaration) {
  // should only have operations
  return false;
}

export function isResultInterfaceType(declaration: InterfaceDeclaration) {
  return false;
}

export function isResponseInterfaceType(declaration: InterfaceDeclaration) {
  return false;
}

export function isModelInterface(declaration: InterfaceDeclaration) {
  // interfaces that identify as @model are models
  if (hasTag(declaration, 'model')) {
    return true;
  }
  // inference based on what it looks like it is.

  // model interfaces should
  // - may have constructors (used for versioning)

<<<<<<< HEAD
  // - may not have methods 
=======
  // - may not have methods
>>>>>>> e94e0521
  if (declaration.getMethods().length > 0) {
    return false;
  }

  return true;
}
/*
type Queryable<T extends string,TResult >  = {
  readonly [key in T]: Array<TResult>;
}
const someFiles = <Files><any>{};
const x = someFiles.query<ModelType>('interfaces');
*/


export class Files {
  readonly api: ApiModel;
  readonly files: Array<SourceFile>;

  protected constructor(api?: ApiModel, sourceFiles?: Array<SourceFile>) {
    this.api = api || (this instanceof ApiModel ? this : fail('requires api model in constructor'));
    this.files = sourceFiles || this.api.files;

    // when this gets constructed, we have to emit an event to allow extensions to add queries to the instance
    // we need a query function for the extension
    // and then we can bind it as a property so that others can use it.
    // Object.defineProperty(this, 'AzureResource', {get: ()=>this.interfaces});
  }

  query<T>(propertyName: string): Array<T> {
    return (Object.getOwnPropertyNames(this).indexOf(propertyName) > -1 ? (<any>this)[propertyName] : []);
  }

  where(predicate: (file: SourceFile) => boolean): Files {
    return new Files(this.api, this.files.filter(predicate));
  }

  /**
   * returns all the modelTypes in the API
   */
  get modelTypes() {
    return this.files.map(each => each.getInterfaces().filter(isModelInterface)).flat().map(each => new ModelType(each));
  }

  /**
   * returns all the enumTypes in the API
   */
  get enumTypes() {
    return this.files.map(each => each.getEnums()).flat().map(each => new EnumType(each));
  }

  /**
   * returns all the aliasTypes in the API
   */
  get aliasTypes(): Array<AliasType> {
    return this.files.map(each => each.getTypeAliases().filter(isModelTypeAlias)).flat().map(each => new AliasType(each));
  }

  /**
   * Returns all the operation groups for all protocols
   */
  get operationGroups() {
    return linq.values(this.protocols).selectMany(protocol => protocol.operationGroups).toArray();
  }

  /**
   * returns all the protocols for this API
   */
  get protocols(): Dictionary<Protocol> {
<<<<<<< HEAD
    return linq.items(this.api.protocols).toDictionary(([key]) => key, ([, protocol]) => protocol.from(this.files));
=======
    return linq.items(this.api.protocols).toDictionary(([key])=>key, ([,protocol])=>protocol.from(this.files));
>>>>>>> e94e0521
  }

  /**
   * Gets all the globally declared response collections across all the protocols
   */
  get responseCollections(): Array<Declaration<ResponseCollection>> {
    // this.files.map( each => each.getTypeAliases()).filter(isResponseCollection)).flat().map(each => new ResponseCollectionAlias(each))
    return linq.values(this.protocols).selectMany(protocol => protocol.responseCollections).toArray();
  }

  /**
   * Gets all the globally declared responses across all the protocols
   */
  get responses(): Array<Declaration<ResponseElement>> {
    return linq.values(this.protocols).selectMany(protocol => protocol.responses).toArray();
  }

  /**
   * Gets all the globally declared results across all the protocols
   */
  get results(): Array<Declaration<ResultElement>> {
    return linq.values(this.protocols).selectMany(protocol => protocol.results).toArray();
  }

  /**
   * Gets all the globally parameters across all the protocols
   */
  get parameters(): Array<Declaration<ParameterElement>> {
    return linq.values(this.protocols).selectMany(protocol => protocol.parameters).toArray();
  }
}

export class ApiModel extends Files {
  #project: Project = new Project({
    useInMemoryFileSystem: true,
    manipulationSettings: {
      indentationText: IndentationText.TwoSpaces,
      insertSpaceAfterOpeningAndBeforeClosingNonemptyBraces: true,
      newLineKind: NewLineKind.LineFeed,
      quoteKind: QuoteKind.Single,
    },
  });

  KnownInterfaceTypes = <Dictionary<(declaration: InterfaceDeclaration) => boolean>>{
    model: isModelInterface,
    response: isResponseInterfaceType,
    result: isResultInterfaceType,
    operationgroup: isOperationGroupInterfaceType,
    resource: isResourceInterfaceType,
  };

  KnownAliasTypes = <Dictionary<(declaration: TypeAliasDeclaration) => boolean>>{
    model: isModelTypeAlias,
    responseCollection: isResponseCollectionTypeAlias,
    response: isResponseTypeAlias,
    result: isResultTypeAlias,
    resource: isResourceTypeAlias,
  };


  #protocols = new Dictionary<Protocol>();
  get protocols() {
    return this.#protocols;
  }

  counter = 0;

  #folders = <Folders>{
    anonymous: this.#project.createDirectory('anonymous'),
    alias: this.#project.createDirectory('aliases'),
    model: this.#project.createDirectory('models'),
    enum: this.#project.createDirectory('enums'),
    group: this.#project.createDirectory('operations'),
    resource: this.#project.createDirectory('resources'),
  }

  privateData = new Map<string, any>();

  get project() {
    return this.#project;
  }
  getPrivateData(path: Path): Dictionary<any> {
    const p = path.join('/');
    let v = this.privateData.get(p);
    if (!v) {
      this.privateData.set(p, v = {});
    }
    return v;
  }

  internalData: Dictionary<InternalData> = {};

  metaData = new Metadata('');

  primitives = Primitives;

  constructor() {
    super();
    (<any>this.#project).api = this;
    this.protocols.http = new HttpProtocol(this);
  }

  versionInfo = new Array<VersionInfo>();

  attic?: Attic;

  addInternalData(key: string, internalData: InternalData): void {
    // ...
  }

  async saveADL(path: string, cleanDirectory = true) {
    // save any open files to memory
    await this.project.save();

    // remove folder if required
    if (await exists(path)) {
      if (await isFile(path)) {
        throw Error('Target path is a file.');
      }
      if (cleanDirectory) {
        await rmdir(path);
      }
    }

    // ensure folder is created
    await mkdir(path);

    const format = {
      indentSize: 1,
    };
    // print each file and save it.
    return (await Promise.all(
      this.project.getSourceFiles().map(async (each) => {
        if (this.isFileAnonymous(each)) {
          return;
        }
        // disabled: format/organize imports
        // each.formatText(format);
        // each.organizeImports(format);

        const filename = join(path, each.getFilePath());

        const folder = dirname(filename);
        await mkdir(folder);

        await writeFile(filename, each.print().
          //replace(/\*\/\s*\/\*\*\s*/g, '').
          replace(/^(\s*\/\*)/g, '\n$1')
        );
      }))).length;
  }

  getNode(path: Path): Node | undefined {
    return getNode(path, this.project);
  }

  getFile(identity: Identity, type: keyof Folders): SourceFile {
    if (isAnonymous(identity)) {
      identity = identity.name;
      type = 'anonymous';
    }
    const filename = `${(<string>identity).replace(/[^\w]+/g, '_')}.ts`;
    return this.#folders[type].getSourceFile(filename) || this.#folders[type].createSourceFile(filename);
  }

  getEnum(name: string) {
    name = valueOf(name);
    let result: EnumDeclaration | undefined;

    for (const file of this.project.getSourceFiles()) {
      const result = file.getEnum(name);
      if (result) {
        return referenceTo(result);
      }
    }
    return undefined;
  }

  isFileAnonymous(sourceFile: SourceFile): boolean {
    return this.#folders.anonymous.isAncestorOf(sourceFile);
  }

  getNameAndFile(identity: Identity, type: keyof Folders) {
    const name = isAnonymous(identity) ? `${type}_${this.counter++}` : <string><any>valueOf(identity).replace(/[^\w]+/g, '_');
    const file = isAnonymous(identity) ? this.getFile(name, 'anonymous') : this.getFile(name, type);

    return { name, file };
  }

  createInterface(name: string) {
    // todo
  }

  createEnum(name: string) {
    const file = this.project.createSourceFile(`${this.api.#folders.enum.getPath()}/${name}.ts`);
    // const e = file.addEnum(initializer);
    // there is already a function called create Enum
  }

  createTypeAlias(name: string) {
    // todo
  }

  createOperationGroup() {
    // todo
  }

  createResource() {
    // todo
  }

  createOperationResultAlias() {
    // todo
  }

  identifyInterface(declaration: InterfaceDeclaration) {
  // returns a string that identifies that an interface is what it says it is.
    const tagType = [...getTags(declaration, ...keys(this.KnownInterfaceTypes))];
    switch (tagType.length) {
      case 1:
      // found a single
        return tagType[0].getTagName();
      case 0:
      // no tag types found
      // we're going to have to guess
        for (const [type, check] of items(this.KnownInterfaceTypes)) {
          if (check(declaration)) {
            return type;
          }
        }
    }
    // it has more than one. That's not ok.
    throw Error(`Inteface Decalaration has muliple type tags: ${declaration.getName()}: ${tagType.map(each => each.getTagName()).join(',')}`);
  }

  identifyTypeAlias(declaration: TypeAliasDeclaration) {
    const tagType = [...getTags(declaration, ...keys(this.KnownAliasTypes))];
    switch (tagType.length) {
      case 1:
      // found a single
        return tagType[0].getTagName();
      case 0:
      // no tag types found
      // we're going to have to guess
        for (const [type, check] of items(this.KnownAliasTypes)) {
          if (check(declaration)) {
            return type;
          }
        }
    }
    // it has more than one. That's not ok.
    throw Error(`Type Alias has muliple type tags: ${declaration.getName()}: ${tagType.map(each => each.getTagName()).join(',')}`);
  }

}<|MERGE_RESOLUTION|>--- conflicted
+++ resolved
@@ -88,11 +88,7 @@
   // model interfaces should
   // - may have constructors (used for versioning)
 
-<<<<<<< HEAD
-  // - may not have methods 
-=======
   // - may not have methods
->>>>>>> e94e0521
   if (declaration.getMethods().length > 0) {
     return false;
   }
@@ -162,11 +158,7 @@
    * returns all the protocols for this API
    */
   get protocols(): Dictionary<Protocol> {
-<<<<<<< HEAD
-    return linq.items(this.api.protocols).toDictionary(([key]) => key, ([, protocol]) => protocol.from(this.files));
-=======
     return linq.items(this.api.protocols).toDictionary(([key])=>key, ([,protocol])=>protocol.from(this.files));
->>>>>>> e94e0521
   }
 
   /**
