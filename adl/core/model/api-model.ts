--- conflicted
+++ resolved
@@ -28,49 +28,6 @@
   // if this is an alias over a model type or primitive 
   // or it is 
 
-<<<<<<< HEAD
-export function identifyInterface(declaration: InterfaceDeclaration) {
-  // returns a string that identifies that an interface is what it says it is.
-  const tagType = [...getTags(declaration, ...keys(KnownInterfaceTypes))];
-  switch (tagType.length) {
-    case 1:
-      // found a single
-      return tagType[0].getTagName();
-    case 0:
-      // no tag types found
-      // we're going to have to guess
-      for (const [type, check] of items(KnownInterfaceTypes)) {
-        if (check(declaration)) {
-          return type;
-        }
-      }
-  }
-  // it has more than one. That's not ok.
-  throw Error(`Inteface Decalaration has muliple type tags: ${declaration.getName()}: ${tagType.map(each => each.getTagName()).join(',')}`);
-}
-
-export function identifyTypeAlias(declaration: TypeAliasDeclaration) {
-  const tagType = [...getTags(declaration, ...keys(KnownAliasTypes))];
-  switch (tagType.length) {
-    case 1:
-      // found a single
-      return tagType[0].getTagName();
-    case 0:
-      // no tag types found
-      // we're going to have to guess
-      for (const [type, check] of items(KnownAliasTypes)) {
-        if (check(declaration)) {
-          return type;
-        }
-      }
-  }
-  // it has more than one. That's not ok.
-  throw Error(`Inteface Decalaration has muliple type tags: ${declaration.getName()}: ${tagType.map(each => each.getTagName()).join(',')}`);
-}
-
-export function isModelTypeAlias(declaration: TypeAliasDeclaration) {
-  if (hasTag(declaration, 'model')) {
-=======
   return false;
 }
 
@@ -85,7 +42,6 @@
 
 export function isResponseTypeAlias(declaration: TypeAliasDeclaration) {
   if (hasTag(declaration, 'response')) {
->>>>>>> 8c0783c6
     return true;
   }
 
@@ -118,12 +74,7 @@
   return false;
 }
 
-<<<<<<< HEAD
-export function isResponseInterfaceType
-  (declaration: InterfaceDeclaration) {
-=======
 export function isResponseInterfaceType(declaration: InterfaceDeclaration) {
->>>>>>> 8c0783c6
   return false;
 }
 
@@ -423,9 +374,6 @@
     // todo
   }
 
-<<<<<<< HEAD
-
-=======
   identifyInterface(declaration: InterfaceDeclaration) {
   // returns a string that identifies that an interface is what it says it is.
     const tagType = [...getTags(declaration, ...keys(this.KnownInterfaceTypes))];
@@ -465,5 +413,4 @@
     throw Error(`Type Alias has muliple type tags: ${declaration.getName()}: ${tagType.map(each => each.getTagName()).join(',')}`);
   }
   
->>>>>>> 8c0783c6
 }