--- conflicted
+++ resolved
@@ -32,11 +32,8 @@
    */
   readonly sourceFile?: SourceFile;
 
-<<<<<<< HEAD
   readonly isInline?: boolean;
-=======
   typeParameters?: Array<TypeParameterDeclarationStructure>;
->>>>>>> b20b0398
 }
 
 export interface SchemaTypeReference extends TypeReference {
