--- conflicted
+++ resolved
@@ -1,10 +1,5 @@
 import { SourceFile } from 'ts-morph';
-<<<<<<< HEAD
-
-export type TypeDeclaration = string;
-=======
 import { TypeSyntax } from '../../support/codegen';
->>>>>>> 13f106a1
 
 export interface TypeReference {
   /** 
@@ -44,20 +39,14 @@
 
 }
 
-<<<<<<< HEAD
 export interface InheritableTypeReference extends TypeReference {
-
 }
 
-
-export interface ParameterReference {
-=======
 export interface SchemaTypeReference extends TypeReference {
 }
 
 export interface ParameterTypeReference extends TypeReference {
 }
->>>>>>> 13f106a1
 
 export interface HeaderTypeReference extends TypeReference {
 }