/* eslint-disable @typescript-eslint/no-non-null-assertion */
/* eslint-disable @typescript-eslint/ban-types */
import { items, keys, values } from '@azure-tools/linq';
import { common, Dictionary, Info, isReference, isVendorExtension, JsonReference } from '@azure-tools/openapi';
import { anonymous, getSourceFile, isAnonymous, nameOf, Path, refTo, TrackedSource } from '@azure-tools/sourcemap';
import { fail } from 'assert';
import { parse } from 'yaml';
import { Alias } from '../model/alias';
import { ApiModel } from '../model/api-model';
import { Element } from '../model/element';
import { Host } from './file-system';
import { Stopwatch } from './stopwatch';

export interface Options {
  isAnonymous?: boolean;
}

export interface OAIModel {
  info: Info;
}

export interface SourceFile<TSourceModel extends OAIModel> {
  sourceModel: TSourceModel;
  sourceFile: string;
  visitor: Visitor<TSourceModel>;
}

<<<<<<< HEAD
=======
function addUnusedTo(target: any, source: any) {
  if (isUsed(source)) {
    return;
  }

  if (Array.isArray(source) && Array.isArray(target)) {
    for (const value of <any>source) {
      if (!isUsed(value)) {
        const raw = valueOf(value);

        if (typeof raw === 'object') {
          const v = Array.isArray(value) ? [] : {};

          addUnusedTo(v, value);
          if (length(v) !== 0) {
            target.push(v);
          }
        }
        else {
          target.push(valueOf(raw));
        }
      }
    }
    return;
  }

  for (const [key, value] of items(<any>source)) {
    if (value === undefined || value === null) {
      continue;
    }

    if (!isUsed(value)) {
      const raw = valueOf(<any>value);
      if (typeof raw === 'object') {
        const v = Array.isArray(value) ? [] : {};

        addUnusedTo(v, value);
        if (length(v) !== 0) {
          target[key] = v;
        }
      }
      else {
        target[key] = raw;
      }
    }
  }
}

class RefMap {
  private map = new Map<string, Map<string, Array<any>>>();

  get(type: string, ref: string): Array<any> | undefined {
    const map2 = this.map.get(type);
    if (!map2) {
      return undefined;
    }

    const values = map2.get(ref);
    if (!values) {
      return undefined;
    }

    return values;
  }

  set(type: string, ref: string, values: Array<any>): void {
    let map2 = this.map.get(type);
    if (!map2) {
      map2 = new Map<string, Array<any>>();
      this.map.set(type, map2);
    }
    map2.set(ref, values);
  }
}

>>>>>>> e2ffe09b
export class Visitor<TSourceModel extends OAIModel> {
  key = '';
  sourceFiles = new Map<string, Promise<Context<TSourceModel>>>();
  $refs = new RefMap();

  constructor(
    public api: ApiModel,
    public host: Host,
    public inputType: 'oai3' | 'oai2',
    ...sourceFiles: Array<string>) {
    // the source files are going to be YAML/JSON files for this 
    // so we can speed up the process and grab them all and hold onto them
    for (const each of new Set(sourceFiles)) {
      this.sourceFiles.set(this.host.fileSystem.resolve(each), this.loadInput(this.host.fileSystem.resolve(each)));
    }
  }

  async loadInput(sourceFile: string): Promise<Context<TSourceModel>> {

    const watch = new Stopwatch();
    const content = await this.host.fileSystem.readFile(sourceFile);
    this.host.loaded(sourceFile, watch.time);
    const model = parse(content);
    this.host.parsed(sourceFile, watch.time);

    const sourceModel = TrackedSource.track(<TSourceModel>model, model, { sourceFile: { filename: sourceFile }, path: [] });

    return new Context(sourceModel, sourceFile, this);
  }

  async process<TOutput, TOptions extends Options = Options>(action: fnActionOnRoot<TSourceModel, TSourceModel, TOutput, TOptions>) {
    for (const value of values(this.sourceFiles)) {
      const ctx = await value;
      const watch = new Stopwatch();

      await action(<NonNullable<TSourceModel>>ctx.sourceModel, ctx);
      this.host.processed(ctx.sourceFile, watch.time);
    }
    return this.api;
  }

  findNode(path: Path, graph: any): any {
    const [member, ...rest] = path;
    if (member && !isAnonymous(member)) {
      const node = graph[member];
      if (node) {
        return rest.length > 0 ? this.findNode(rest, node) : node;
      }
    }
    throw new Error(`unable to resolve $ref ${path}`);
  }

  async processRef<TInput, TOutput extends Element, TOptions>(sourceFile: string, path: Path, action: fnActionOnRoot<TSourceModel, TInput, TOutput, TOptions>): Promise<Array<TOutput | undefined>> {
    let targetContext = await this.sourceFiles.get(sourceFile);
    if (!targetContext) {
      // the file we're looking for isn't there
      // let's add it to the list as a secondary file
      const t = this.loadInput(sourceFile);
      this.sourceFiles.set(sourceFile, t);
      targetContext = await t;
    }
    const node = this.findNode(path, targetContext.sourceModel);
    if (node) {
      return [await targetContext.processRoot(action, node)];
    }
    throw new Error(`Unable to process Ref ${sourceFile}#/${path}`);
  }

  async *processRef2<TInput, TOutput extends Element, TOptions>(sourceFile: string, path: Path, action: fnAction<TSourceModel, TInput, TOutput, TOptions>): AsyncGenerator<TOutput> {
    let targetContext = await this.sourceFiles.get(sourceFile);
    if (!targetContext) {
      // the file we're looking for isn't there
      // let's add it to the list as a secondary file
      const t = this.loadInput(sourceFile);
      this.sourceFiles.set(sourceFile, t);
      targetContext = await t;
    }
    const node = this.findNode(path, targetContext.sourceModel);
    if (node) {
      yield* targetContext.process(action, node);
      return;
    }
    throw new Error(`Unable to process Ref ${sourceFile}#/${path}`);
  }

  async resolveReference(sourceFile: string, path: Path): Promise<any> {
    let targetContext = await this.sourceFiles.get(sourceFile);
    if (!targetContext) {
      // the file we're looking for isn't there
      // let's add it to the list as a secondary file
      const t = this.loadInput(sourceFile);
      this.sourceFiles.set(sourceFile, t);
      targetContext = await t;
    }
    const node = this.findNode(path, targetContext.sourceModel);
    return node || fail(`Unable to process Ref ${sourceFile}#/${path}`);
  }
}

export type fnActionOnRoot<TSourceModel extends OAIModel, TInput, TOutput, TOptions extends Options> =
  (value: NonNullable<TInput>, context: Context<TSourceModel>, options?: TOptions) => Promise<TOutput | undefined>;

export type fnAction<TSourceModel extends OAIModel, TInput, TOutput, TOptions extends Options> =
  (value: NonNullable<TInput>, context: Context<TSourceModel>, options?: TOptions) => AsyncGenerator<TOutput>;


export class Context<TSourceModel extends OAIModel> {
  constructor(
    public sourceModel: TSourceModel,
    public sourceFile: string,
    public visitor: Visitor<TSourceModel>
  ) {

  }
  get host() {
    return this.visitor.host;
  }
  get apiVersion() {
    return this.sourceModel.info.version;
  }
  error(text: string, offendingNode: any) {
    this.host.error(text, offendingNode);
    return undefined;
  }

  warn(text: string, offendingNode: any) {
    this.host.warning(text, offendingNode);
    return undefined;
  }

  forbiddenProperties<T extends Dictionary<any>>(instance: T, ...properties: Array<keyof T>) {
    let result = false;
    for (const each of keys(instance)) {
      if (properties.indexOf(each) > -1) {
        this.error(`may not contain property ${each}`, instance);
        result = true;
      }
    }
    return result;
  }

  get api() {
    return this.visitor.api;
  }

  async *processArray<TInput, TOutput extends Element, TOptions extends Options>(action: fnAction<TSourceModel, TInput, TOutput, TOptions>, value: Array<TInput> | undefined, options?: TOptions): AsyncGenerator<TOutput> {
    if (value) {
      for (const each of value) {
      
        yield* this.process(action, each);
      }
    }
  }

  async *process<TInput, TOutput extends Element, TOptions extends Options = Options>(action: fnAction<TSourceModel, TInput, TOutput, TOptions>, value: TInput | NonNullable<TInput>, options?: TOptions): AsyncGenerator<TOutput> {
    if (value !== undefined && value !== null) {

      // see if we've processed this node before.
      // todo: hmmm. $refs can only return a single value? This may need rethinking...
      const ref = refTo(value);
      const refResult = this.visitor.$refs.get(action.name, ref);
      if (refResult) {
        for (const each of refResult) {
          yield each;
        }
        return;
      }

      const results = new Array<TOutput>();
      // ok, call the action
      for await (const result of action(value!, this, options)) {
        if (result !== undefined) {
          // we got back a value for that.

          // track it so we don't redo it if asked for it again later.
          this.visitor.$refs.set(action.name, ref, results);
          results.push(result);
          if (result.versionInfo.length === 0) {
            // only add this if we haven't added it before
            // when a result is returned up the chain more than once
            result.addVersionInfo({
              // deprecated isn't on everything, but this is safe when it's not there
              deprecated: (<any>value).deprecated ? this.apiVersion : undefined,
              added: this.apiVersion,
            });
            result.addInternalData(this.visitor.inputType, { preferredFile: getSourceFile(value) });
          }

          yield result;
        }
      }
    }
  }

  addVersionInfo(result: any, value: any) {
    // 
    if (result.versionInfo.length === 0) {
      // only add this if we haven't added it before
      // when a result is returned up the chain more than once
      result.addVersionInfo({
        // deprecated isn't on everything, but this is safe when it's not there
        deprecated: (<any>value).deprecated ? this.apiVersion : undefined,
        added: this.apiVersion,
      });
      result.addInternalData(this.visitor.inputType, { preferredFile: getSourceFile(value) });
    }
  }

  async resolveReference(reference: string)  {
    const {file, path } = this.normalizeReference(reference); 
    return this.visitor.resolveReference(file,path);
  }

  async *processInline<TIn, TOut extends Element, TOptions extends Options = Options>(action: fnAction<TSourceModel, TIn, TOut, TOptions>, value: TIn | common.JsonReference<TIn> | undefined, options?: TOptions): AsyncGenerator<TOut | Alias<TOut>> {
    if (value !== undefined) {
      if (isReference(value)) {
        const name = options?.isAnonymous ? anonymous(action.name) : nameOf(value);

        const { $ref, file, path } = this.normalizeReference(value.$ref);

        const targets = <Array<TOut>>this.visitor.$refs.get(action.name, $ref);
        if (targets) {
          // already processed?
          for (const target of targets) {
            // if this is a direct link to the target, we return it as-is
            // otherwise it's got a name, so we're creating an alias to the actual target 

            yield options?.isAnonymous ? target : new Alias(action.name, name, target);
          }
          return;
        }

        // nope, this will process them
        for await (const target of this.visitor.processRef2(file, path, action)) {
          // if this is a direct link to the target, we return it as-is
          // otherwise it's got a name, so we're creating an alias to the actual target 
          yield options?.isAnonymous ? target : new Alias(action.name, name, target);
        }
        return;
      }
      // if we came to processInline, then that means 
      // by defintion, we are processing an anonymous element.
      yield* this.process(action, <TIn>value, <TOptions>{ ...options, isAnonymous: true });
    }
  }

  async *processDictionary<TInput, TOutput extends Element, TOptions extends Options>(action: fnAction<TSourceModel, TInput, TOutput, TOptions>, dictionary: Dictionary<TInput | JsonReference<TInput>> | undefined, options?: TOptions): AsyncGenerator<TOutput | Alias<TOutput>> {
    for (const [key, value] of items(dictionary)) {
      if (isVendorExtension(key)) {
        continue;
      }
      yield* isReference(value) ? this.processInline<TInput, TOutput, TOptions>(action, value, options) : this.process(action, value, options);
    }
  }

  async processRoot<TInput, TOutput extends Element, TOptions extends Options>(action: fnActionOnRoot<TSourceModel, TInput, TOutput, TOptions>, value: TInput | NonNullable<TInput>, options?: TOptions): Promise<TOutput | undefined> {

    if (value !== undefined && value !== null) {

      // see if we've processed this node before.
      const ref = refTo(value);
      const results = this.visitor.$refs.get(action.name, ref);
      if (results) {
        return results[0];
      }

      // ok, call the action
      let result = await action(value!, this, options);

      if (result !== undefined) {
        // we got back a value for that.

        // track it so we don't redo it if asked for it again later.
        this.visitor.$refs.set(action.name, ref, [result]);

        result.addVersionInfo({
          // deprecated isn't on everything, but this is safe when it's not there
          deprecated: (<any>value).deprecated ? this.apiVersion: undefined,
          added: this.apiVersion,
        });
        result.addInternalData(this.visitor.inputType, { preferredFile: getSourceFile(value) });

        return result;
      }
    }
    return undefined;
  }

  normalizeReference(ref: string) {
    
    const split = /(.*?)#(.*)/g.exec(ref);
    if (!split) {
      throw new Error(`$ref '${ref}' not legal`);
    }
    // eslint-disable-next-line prefer-const
    let [, file, path] = split;
    if (path.startsWith('/')) {
      path = path.substr(1);
    }
    // is the file pointing to this file?
    if (file === '' || file === '.' || file === './') {
      // file = getSourceFile(ref)?.filename || fail(`unable to get filename of $ref ${ref}`);
      file = this.sourceFile;
    } else {
      file = this.visitor.host.fileSystem.resolve(file);
    }

    return {
      file: file,
      path: path.split('/'),
      $ref: `${file}#${path}`,
    };
  }
}<|MERGE_RESOLUTION|>--- conflicted
+++ resolved
@@ -25,56 +25,6 @@
   visitor: Visitor<TSourceModel>;
 }
 
-<<<<<<< HEAD
-=======
-function addUnusedTo(target: any, source: any) {
-  if (isUsed(source)) {
-    return;
-  }
-
-  if (Array.isArray(source) && Array.isArray(target)) {
-    for (const value of <any>source) {
-      if (!isUsed(value)) {
-        const raw = valueOf(value);
-
-        if (typeof raw === 'object') {
-          const v = Array.isArray(value) ? [] : {};
-
-          addUnusedTo(v, value);
-          if (length(v) !== 0) {
-            target.push(v);
-          }
-        }
-        else {
-          target.push(valueOf(raw));
-        }
-      }
-    }
-    return;
-  }
-
-  for (const [key, value] of items(<any>source)) {
-    if (value === undefined || value === null) {
-      continue;
-    }
-
-    if (!isUsed(value)) {
-      const raw = valueOf(<any>value);
-      if (typeof raw === 'object') {
-        const v = Array.isArray(value) ? [] : {};
-
-        addUnusedTo(v, value);
-        if (length(v) !== 0) {
-          target[key] = v;
-        }
-      }
-      else {
-        target[key] = raw;
-      }
-    }
-  }
-}
-
 class RefMap {
   private map = new Map<string, Map<string, Array<any>>>();
 
@@ -102,7 +52,6 @@
   }
 }
 
->>>>>>> e2ffe09b
 export class Visitor<TSourceModel extends OAIModel> {
   key = '';
   sourceFiles = new Map<string, Promise<Context<TSourceModel>>>();
@@ -370,7 +319,7 @@
       }
 
       // ok, call the action
-      let result = await action(value!, this, options);
+      const result = await action(value!, this, options);
 
       if (result !== undefined) {
         // we got back a value for that.
